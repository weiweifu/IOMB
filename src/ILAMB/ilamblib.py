from scipy.interpolate import NearestNDInterpolator
from constants import dpy,mid_months,bnd_months
from Regions import Regions
from netCDF4 import Dataset
from datetime import datetime
from cf_units import Unit
from copy import deepcopy
from mpi4py import MPI
import numpy as np
import logging,re,os
import cftime as cf
from pkg_resources import parse_version, get_distribution

logger = logging.getLogger("%i" % MPI.COMM_WORLD.rank)

class VarNotInFile(Exception):
    def __str__(self): return "VarNotInFile"
    
class VarNotMonthly(Exception):
    def __str__(self): return "VarNotMonthly"

class VarNotInModel(Exception):
    def __str__(self): return "VarNotInModel"

class VarsNotComparable(Exception):
    def __str__(self): return "VarNotComparable"

class VarNotOnTimeScale(Exception):
    def __str__(self): return "VarNotOnTimeScale"

class UnknownUnit(Exception):
    def __str__(self): return "UnknownUnit"

class AreasNotInModel(Exception):
    def __str__(self): return "AreasNotInModel"

class MisplacedData(Exception):
    def __str__(self): return "MisplacedData"

class NotTemporalVariable(Exception):
    def __str__(self): return "NotTemporalVariable"

class NotSpatialVariable(Exception):
    def __str__(self): return "NotSpatialVariable"

class UnitConversionError(Exception):
    def __str__(self): return "UnitConversionError"

class AnalysisError(Exception):
    def __str__(self): return "AnalysisError"

class NotLayeredVariable(Exception):
    def __str__(self): return "NotLayeredVariable"
    
class NotDatasiteVariable(Exception):
    def __str__(self): return "NotDatasiteVariable"

class MonotonicityError(Exception):
    def __str__(self): return "MonotonicityError"
    
def FixDumbUnits(unit):
    r"""Try to fix the dumb units people insist on using.
    
    Parameters
    ----------
    unit : str
        the trial unit

    Returns
    -------
    unit : str
        the fixed unit
    """
    # Various synonyms for 1
    if unit.lower().strip() in ["unitless",
                                "n/a",
                                "none"]: unit = "1"
    # Remove the C which so often is used to mean carbon but actually means coulomb
    tokens = re.findall(r"[\w']+", unit)
<<<<<<< HEAD
    for token in tokens:
        if token.endswith("C"):
            try:
                u = Unit(token[:-1])
            except:
                continue
            if u.is_convertible(Unit("g")): unit = unit.replace(token,token[:-1])
=======
    for i,token in enumerate(tokens):
        if token.endswith("C"):
            if Units(token[:-1]).equivalent(Units("g")):
                unit = unit.replace(token,token[:-1])
            elif (i > 0) and Units(tokens[i-1]).equivalent(Units("g")):
                unit = unit.replace(" C","")
>>>>>>> b0ffc20e
    return unit

def GenerateDistinctColors(N,saturation=0.67,value=0.67):
    r"""Generates a series of distinct colors.

    Computes N distinct colors using HSV color space, holding the
    saturation and value levels constant and linearly vary the
    hue. Colors are returned as a RGB tuple.

    Parameters
    ----------
    N : int
        number of distinct colors to generate
    saturation : float, optional
        argument of HSV color space
    value : float, optional
        argument of HSV color space

    Returns
    -------
    RGB_tuples : list
       list of N distinct RGB tuples
    """
    from colorsys import hsv_to_rgb
    HSV_tuples = [(x/float(N), saturation, value) for x in range(N)]
    RGB_tuples = map(lambda x: hsv_to_rgb(*x), HSV_tuples)
    return RGB_tuples

def GuessAlpha(t):
    """Guess at what point in the time interval is the given time.

    Although part of the CF standard, many datasets do not have the
    bounds specifed on the time variable. This is complicated by the
    many conventions that groups have regarding at what point in the
    time interval the time is reported. In the absence of given
    bounds, we guess here at what convention was used.

    Parameters
    ----------
    t: netCDF4.Variable
        the dataset or array representing the times of the intervals

    Returns
    -------
    alpha: float
        estimated location in the time interval where the given time
        is defined

    """
    if t.size == 1: return 0.5
    t0 = cf.num2date(t[0],t.units,calendar=t.calendar)
    t1 = cf.num2date(t[1],t.units,calendar=t.calendar)
    dt = (t1-t0).total_seconds()/3600/24
    if np.allclose(dt,365.,atol=10):
        # annual: assumes that the first time entry represents the beginning of a decade
        y0 = cf.date2num(cf.datetime(10*(t0.year/10),1,1),t.units,calendar=t.calendar)
        alpha = np.round((t[0]-y0)/dt,1).clip(0,1)
    elif np.allclose(dt,30,atol=4):
        # monthly: assumes that the first time entry represents the beginning of a year
        m0 = cf.date2num(cf.datetime(t0.year,1,1),t.units,calendar=t.calendar)
        alpha = np.round((t[0]-m0)/dt,1).clip(0,1)        
    elif dt < 0.9:
        # sub-daily: assumes that the first time entry represents the beginning of a day
        h0 = cf.date2num(cf.datetime(t0.year,t0.month,t0.day),t.units,calendar=t.calendar)
        alpha = np.round((t[0]-h0)/dt,1)
    else:
        msg = "GuessAlpha for dt = %f [d] not implemented yet" % (dt)
        raise ValueError(msg)
    return alpha

def CreateTimeBounds(t,alpha=0.5):
    """Create time bounds from a time array.
    
    Parameters
    ----------
    t: netCDF4.Variable or numpy.ndarray
        the dataset or array representing the times of the intervals
    alpha: float
        the fraction of the interval to use to set the bounds

    Returns
    -------
    tb: numpy.ndarray (t.size,2)
        the bounds of the given time array

    Notes
    -----
    Using alpha = 0.5 will create bounds in the middle of each time
    point. An alpha = 0 will use the given time as the beginning of
    the interval and alpha = 1 will use the given time as the end of
    the interval.
    """
    if ((alpha<0)+(alpha>1)):
        msg = "Alpha out of bounds, should be (0 <= %g <= 1)" % alpha
        raise ValueError(msg)
    if t.size == 1: return np.asarray([[t[0],t[0]]])
    dt = np.diff(t)
    dt = np.hstack([dt[0],dt,dt[-1]])
    tb = np.asarray([t -     alpha *dt[:-1],
                     t + (1.-alpha)*dt[+1:]]).T
    return tb

def ConvertCalendar(t,units,calendar):
    """
    """
    return cf.date2num(cf.datetime(t.year,t.month,t.day,t.hour,t.minute,t.second),units,calendar=calendar)

def GetTime(var,t0=None,tf=None,convert_calendar=True,ignore_time_array=True):
    """
    """
    # New method of handling time does not like my biggest/smallest time convention
    if t0 is not None:
        if np.allclose(t0,-1e20): t0 = None
    if tf is not None:
        if np.allclose(tf,+1e20): tf = None
    
    # Get parent dataset/group
    dset  = var.group()
    vname = "%s:%s" % (dset.filepath(),var.name)
    CB    = None
    
    # What is the time dimension called in the dataset/variable?
    time_name = [name for name in var.dimensions if "time" in name.lower()]
    if len(time_name) == 0:
        return None,None,None,None,None
    elif len(time_name) > 1:
        msg = "Ambiguous 'time' dimension in the variable %s, one of these [%s]" % (vname,",".join(time_name))
        raise IOError(msg)
    time_name = time_name[0]
    t = dset.variables[time_name]

    # Check for units on time
    if "units" not in t.ncattrs():
        msg = "No units given in the time variable in %s:%s" % (dset.filepath(),time_name)
        raise ValueError(msg)
    if "calendar" not in t.ncattrs():
        msg = "No calendar given in the time variable in %s:%s" % (dset.filepath(),time_name)
        raise ValueError(msg)
            
    # If no time bounds we create them
    time_bnds_name = t.bounds if "bounds" in t.ncattrs() else None
    if time_bnds_name is not None:
        if time_bnds_name not in dset.variables.keys():
            msg = "Time bounds specified in %s as %s, but not a variable in the dataset, found these [%s]" % (time_name,time_bnds_name,dset.variables.keys())
            raise IOError(msg)
        tb = dset.variables[time_bnds_name][...]
    else:
        tb = CreateTimeBounds(t,alpha=GuessAlpha(t))

    if "climatology" in t.ncattrs():
        clim_name = t.climatology
        if clim_name not in dset.variables.keys():
            msg = "Climatology bounds specified in %s as %s, but not a variable in the dataset, found these [%s]" % (time_name,clim_name,dset.variables.keys())
            raise IOError(msg)
        CB = dset.variables[clim_name][...]
        if not np.allclose(CB.shape,[12,2]):
            msg = "ILAMB only supports annual cycle style climatologies"
            raise IOError(msg)
        CB = np.round(CB[0,:]/365.+1850.)
        
    # Convert the input beginning/ending time to the current calendar/datum
    if t0 is not None:
        t0 = cf.num2date(t0,units="days since 1850-1-1 00:00:00",calendar="noleap")
        t0 = ConvertCalendar(t0,t.units,t.calendar)
        if (t0 > tb[-1,1]): return None,None,None,None,None
    if tf is not None:
        tf = cf.num2date(tf,units="days since 1850-1-1 00:00:00",calendar="noleap")
        tf = ConvertCalendar(tf,t.units,t.calendar)
        if (tf < tb[0,0]): return None,None,None,None,None

    # Subset by the desired initial and final times
    dt    = np.diff(tb,axis=1)[:,0]
    begin = 0
    end   = t.size-1
    if t0 is not None:
        begin = np.where(t0>(tb[:,0]-0.01*dt))[0]
        begin = begin[-1] if begin.size > 0 else 0
    if tf is not None:
        end   = np.where(tf<(tb[:,1]+0.01*dt))[0]
        end   = end[0] if end.size > 0 else t.size-1
    T     = np.asarray(t [begin:(end+1)])
    TB    = np.asarray(tb[begin:(end+1)])
    if ignore_time_array: T = TB.mean(axis=1)
    
    # Are the time intervals consecutively 
    if not np.allclose(TB[1:,0],TB[:-1,1]):
        msg = "Time intervals defined in %s:%s are not continuous" % (dset.filepath(),time_bnds_name)
        raise ValueError(msg)
    
    # Do the times lie in the bounds
    TF = (T >= TB[:,0])*(T <= TB[:,1])
    if not TF.all():
        index = ["%d" % i for i in np.where(TF==False)[0]]
        msg = "Times at indices [%s] do not fall inside of the corresponding bounds in %s:%s and %s" % (",".join(index),dset.filepath(),time_name,time_bnds_name)
        raise ValueError(msg)

    # Convert time array to ILAMB default calendar / datum
    T  = cf.num2date(T ,units=t.units,calendar=t.calendar)
    TB = cf.num2date(TB,units=t.units,calendar=t.calendar)
    for index,x in np.ndenumerate(T):
        T [index] = ConvertCalendar(x,"days since 1850-1-1 00:00:00","noleap" if convert_calendar else t.calendar)
    for index,x in np.ndenumerate(TB):
        TB[index] = ConvertCalendar(x,"days since 1850-1-1 00:00:00","noleap" if convert_calendar else t.calendar)
        
    return T.astype(float),TB.astype(float),CB,begin,end



def CellAreas(lat,lon,lat_bnds=None,lon_bnds=None):
    """Given arrays of latitude and longitude, return cell areas in square meters.

    Parameters
    ----------
    lat : numpy.ndarray
        a 1D array of latitudes which represent cell centroids
    lon : numpy.ndarray
        a 1D array of longitudes which represent cell centroids

    Returns
    -------
    areas : numpy.ndarray
        a 2D array of cell areas in [m2]
    """
    from constants import earth_rad

    if (lat_bnds is not None and lon_bnds is not None):
        return earth_rad**2*np.outer((np.sin(lat_bnds[:,1]*np.pi/180.)-
                                      np.sin(lat_bnds[:,0]*np.pi/180.)),
                                     (lon_bnds[:,1]-lon_bnds[:,0])*np.pi/180.)

    x = np.zeros(lon.size+1)
    x[1:-1] = 0.5*(lon[1:]+lon[:-1])
    x[ 0]   = lon[ 0]-0.5*(lon[ 1]-lon[ 0])
    x[-1]   = lon[-1]+0.5*(lon[-1]-lon[-2])
    if(x.max() > 181): x -= 180
    x  = x.clip(-180,180)
    x *= np.pi/180.

    y = np.zeros(lat.size+1)
    y[1:-1] = 0.5*(lat[1:]+lat[:-1])
    y[ 0]   = lat[ 0]-0.5*(lat[ 1]-lat[ 0])
    y[-1]   = lat[-1]+0.5*(lat[-1]-lat[-2])
    y       = y.clip(-90,90)
    y *= np.pi/180.

    dx    = earth_rad*(x[1:]-x[:-1])
    dy    = earth_rad*(np.sin(y[1:])-np.sin(y[:-1]))
    areas = np.outer(dx,dy).T

    return areas

def GlobalLatLonGrid(res,**keywords):
    r"""Generates a latitude/longitude grid at a desired resolution
    
    Computes 1D arrays of latitude and longitude values which
    correspond to cell interfaces and centroids at a given resolution.

    Parameters
    ----------
    res : float
        the desired resolution of the grid in degrees
    from_zero : boolean
        sets longitude convention { True:(0,360), False:(-180,180) }

    Returns
    -------
    lat_bnd : numpy.ndarray
        a 1D array of latitudes which represent cell interfaces
    lon_bnd : numpy.ndarray
        a 1D array of longitudes which represent cell interfaces
    lat : numpy.ndarray
        a 1D array of latitudes which represent cell centroids
    lon : numpy.ndarray
        a 1D array of longitudes which represent cell centroids
    """
    from_zero = keywords.get("from_zero",False)
    res_lat   = keywords.get("res_lat",res)
    res_lon   = keywords.get("res_lon",res)
    nlon    = int(360./res_lon)+1
    nlat    = int(180./res_lat)+1
    lon_bnd = np.linspace(-180,180,nlon)
    if from_zero: lon_bnd += 180
    lat_bnd = np.linspace(-90,90,nlat)
    lat     = 0.5*(lat_bnd[1:]+lat_bnd[:-1])
    lon     = 0.5*(lon_bnd[1:]+lon_bnd[:-1])
    return lat_bnd,lon_bnd,lat,lon

def NearestNeighborInterpolation(lat1,lon1,data1,lat2,lon2):
    r"""Interpolates globally grided data at another resolution

    Parameters
    ----------
    lat1 : numpy.ndarray
        a 1D array of latitudes of cell centroids corresponding to the 
        source data
    lon1 : numpy.ndarray
        a 1D array of longitudes of cell centroids corresponding to the 
        source data
    data1 : numpy.ndarray
        an array of data to be interpolated of shape = (lat1.size,lon1.size,...)
    lat2 : numpy.ndarray
        a 1D array of latitudes of cell centroids corresponding to the 
        target resolution
    lon2 : numpy.ndarray
        a 1D array of longitudes of cell centroids corresponding to the 
        target resolution

    Returns
    -------
    data2 : numpy.ndarray
        an array of interpolated data of shape = (lat2.size,lon2.size,...)
    """
    rows  = np.apply_along_axis(np.argmin,1,np.abs(lat2[:,np.newaxis]-lat1))
    cols  = np.apply_along_axis(np.argmin,1,np.abs(lon2[:,np.newaxis]-lon1))
    data2 = data1[np.ix_(rows,cols)]
    return data2
    
def TrueError(lat1_bnd,lon1_bnd,lat1,lon1,data1,lat2_bnd,lon2_bnd,lat2,lon2,data2):
    r"""Computes the pointwise difference between two sets of gridded data

    To obtain the pointwise error we populate a list of common cell
    interfaces and then interpolate both input arrays to the composite
    grid resolution using nearest-neighbor interpolation.

    Parameters
    ----------
    lat1_bnd, lon1_bnd, lat1, lon1 : numpy.ndarray
        1D arrays corresponding to the latitude/longitudes of the cell 
        interfaces/centroids
    data1 : numpy.ndarray
        an array of data to be interpolated of shape = (lat1.size,lon1.size,...)
    lat2_bnd, lon2_bnd, lat2, lon2 : numpy.ndarray
        1D arrays corresponding to the latitude/longitudes of the cell 
        interfaces/centroids
    data2 : numpy.ndarray
        an array of data to be interpolated of shape = (lat2.size,lon2.size,...)

    Returns
    -------
    lat_bnd, lon_bnd, lat, lon : numpy.ndarray
        1D arrays corresponding to the latitude/longitudes of the cell 
        interfaces/centroids of the resulting error
    error : numpy array
        an array of the pointwise error of shape = (lat.size,lon.size,...)
    """
    # combine limits, sort and remove duplicates
    lat_bnd = np.hstack((lat1_bnd,lat2_bnd)); lat_bnd.sort(); lat_bnd = np.unique(lat_bnd)
    lon_bnd = np.hstack((lon1_bnd,lon2_bnd)); lon_bnd.sort(); lon_bnd = np.unique(lon_bnd)

    # need centroids of new grid for nearest-neighbor interpolation
    lat = 0.5*(lat_bnd[1:]+lat_bnd[:-1])
    lon = 0.5*(lon_bnd[1:]+lon_bnd[:-1])

    # interpolate datasets at new grid
    d1 = NearestNeighborInterpolation(lat1,lon1,data1,lat,lon)
    d2 = NearestNeighborInterpolation(lat2,lon2,data2,lat,lon)
    
    # relative to the first grid/data
    error = d2-d1
    return lat_bnd,lon_bnd,lat,lon,error

def SympifyWithArgsUnits(expression,args,units):
    """Uses symbolic algebra to determine the final unit of an expression.
    
    Parameters
    ----------
    expression : str
        the expression whose units you wish to simplify
    args : dict
        a dictionary of numpy arrays whose keys are the
        variables written in the input expression
    units : dict
        a dictionary of strings representing units whose keys are the
        variables written in the input expression

    """
    from sympy import sympify,postorder_traversal

    expression = sympify(expression)

    # try to convert all arguments to same units if possible, it
    # catches most use cases
    keys = args.keys()
    for i,key0 in enumerate(keys):
        for key in keys[(i+1):]:
            try:
                Unit(units[key]).convert(args[key],Unit(units[key0]),inplace=True)
                units[key] = units[key0]
            except:
                pass

    for expr in postorder_traversal(expression):
        ekey = str(expr)
        if expr.is_Add:

            # if there are scalars in the expression, these will not
            # be in the units dictionary. Add them and give them an
            # implicit unit of 1
            keys = [str(arg) for arg in expr.args]
            for key in keys:
                if not units.has_key(key): units[key] = "1"

            # if we are adding, all arguments must have the same unit.
            key0 = keys[0]
            for key in keys:
                Unit(units[key]).convert(np.ones(1),Unit(units[key0]))                    
                units[key] = units[key0]
            units[ekey] = "%s" % (units[key0])

        elif expr.is_Pow:

            # if raising to a power, just create the new unit
            keys = [str(arg) for arg in expr.args]
            units[ekey] = "(%s)%s" % (units[keys[0]],keys[1])

        elif expr.is_Mul:
            
            # just create the new unit
            keys = [str(arg) for arg in expr.args]
            units[ekey] = " ".join(["(%s)" % units[key] for key in keys if units.has_key(key)])
    return sympify(str(expression),locals=args),units[ekey]            

def ComputeIndexingArrays(lat2d,lon2d,lat,lon):
    """Blah.

    Parameters
    ----------
    lat : numpy.ndarray
        A 1D array of latitudes of cell centroids
    lon : numpy.ndarray
        A 1D array of longitudes of cell centroids

    """
    # Prepare the interpolator
    points   = np.asarray([lat2d.flatten(),lon2d.flatten()]).T
    values   = np.asarray([(np.arange(lat2d.shape[0])[:,np.newaxis]*np.ones  (lat2d.shape[1])).flatten(),
                           (np.ones  (lat2d.shape[0])[:,np.newaxis]*np.arange(lat2d.shape[1])).flatten()]).T
    fcn      = NearestNDInterpolator(points,values)
    LAT,LON  = np.meshgrid(lat,lon,indexing='ij')
    gmap     = fcn(LAT.flatten(),LON.flatten()).astype(int)
    return gmap[:,0].reshape(LAT.shape),gmap[:,1].reshape(LAT.shape)

def _shiftDatum(t,datum,calendar):
    return date2num(num2date(t[...],datum,calendar=calendar),
                    "days since 1850-1-1",
                    calendar=calendar)

def _removeLeapDay(t,v,datum=None,calendar=None,t0=None,tf=None):
    """
    Shifts the datum and removes leap day if present.

    Parameters
    ----------
    t : netCDF4._netCDF4.Variable
        the variable representing time in any calendar with any datum
    v : netCDF4._netCDF4.Variable
        the variable representing the data
    datum : str, optional
        the datum to which we will shift the variable
    t0 : float, optional
        the initial time in 'days since 1850-1-1'
    tf : float, optional
        the final time in 'days since 1850-1-1'
    """
    datum0 = "days since 1850-1-1"
    if calendar is None:
        if "calendar" in t.ncattrs(): calendar = t.calendar
    if datum is None:
        if "units" in t.ncattrs(): datum = t.units
        
    # shift their datum to our datum
    tdata = _shiftDatum(t,datum,calendar)
    if tdata.ndim > 1: tdata = tdata[:,0]
    
    # convert the time array to datetime objects in the native calendar
    T  = num2date(tdata,"days since 1850-1-1",calendar=calendar)
    
    # find a boolean array which is true where time values are on leap day
    leap_day = np.asarray([1 if (x.month == 2 and x.day == 29) else 0 for x in T],dtype=bool)
    
    # then we need to shift the times by the times we will remove
    dt       = np.hstack([0,np.diff(tdata)]) # assumes that the time is at the beginning of the interval
    tdata   -= (leap_day*dt).cumsum()        # shift by removed time
    t_index  = np.where(leap_day==False)[0]  # indices that we keep
    tdata    = tdata[t_index]                # remove leap day
    
    # finally we need to shift by the number of leap days since our new datum
    tdata   -= date2num(T[0],"days since 1850-1-1",calendar) - date2num(T[0],"days since 1850-1-1","noleap")

    # where do we slice the array
    begin = 0; end = t.size
    if t0 is not None: begin = max(tdata.searchsorted(t0)-1,begin)
    if tf is not None: end   = min(tdata.searchsorted(tf)+1,end)    
    tdata = tdata[             begin:end    ]
    vdata =     v[t_index,...][begin:end,...] # not as memory efficient as it could be
    
    return tdata,vdata

def FromNetCDF4(filename,variable_name,alternate_vars=[],t0=None,tf=None,group=None):
    """Extracts data from a netCDF4 datafile for use in a Variable object.
    
    Intended to be used inside of the Variable constructor. Some of
    the return arguments will be None depending on the contents of the
    netCDF4 file.

    Parameters
    ----------
    filename : str
        Name of the netCDF4 file from which to extract a variable
    variable_name : str
        Name of the variable to extract from the netCDF4 file
    alternate_vars : list of str, optional
        A list of possible alternate variable names to find
    t0 : float, optional
        If temporal, specifying the initial time can reduce memory
        usage and speed up access time.
    tf : float, optional
        If temporal, specifying the final time can reduce memory
        usage and speed up access time.

    Returns
    -------
    data : numpy.ma.masked_array
        The array which contains the data which constitutes the variable
    unit : str
        The unit of the input data
    name : str
        The name of the variable, will be how it is saved in an output netCDF4 file
    time : numpy.ndarray
        A 1D array of times in days since 1850-01-01 00:00:00
    time_bnds : numpy.ndarray
        A 1D array of time bounds in days since 1850-01-01 00:00:00
    lat : numpy.ndarray
        A 1D array of latitudes of cell centroids
    lon : numpy.ndarray
        A 1D array of longitudes of cell centroids
    area : numpy.ndarray
        A 2D array of the cell areas
    ndata : int
        Number of data sites this data represents
    depth_bnds : numpy.ndarray
        A 1D array of the depth boundaries of each cell
    """
    try:
        dset = Dataset(filename,mode="r")
	if parse_version(get_distribution("netCDF4").version) >= parse_version("1.4.1"):
	    dset.set_always_mask(False)
        if group is None:
            grp = dset
        else:
            grp = dset.groups[group]
    except RuntimeError:
        raise RuntimeError("Unable to open the file: %s" % filename)

    found     = False
    if variable_name in grp.variables.keys():
        found = True
        var   = grp.variables[variable_name]
    else:
        while alternate_vars.count(None) > 0: alternate_vars.pop(alternate_vars.index(None))
        for var_name in alternate_vars:
            if var_name in grp.variables.keys():
                found = True
                var   = grp.variables[var_name]
    if found == False:
        alternate_vars.insert(0,variable_name)
        raise RuntimeError("Unable to find [%s] in the file: %s" % (",".join(alternate_vars),filename))

    # Check on dimensions
    time_name = [name for name in var.dimensions if "time" in name.lower()]
    lat_name  = [name for name in var.dimensions if "lat"  in name.lower()]
    lon_name  = [name for name in var.dimensions if "lon"  in name.lower()]
    data_name = [name for name in var.dimensions if "data" in name.lower()]
    missed    = [name for name in var.dimensions if name not in (time_name +
                                                                 lat_name  +
                                                                 lon_name  +
                                                                 data_name)]

    # Lat/lon might be indexing arrays, find their shape
    shp = None
    if (len(lat_name) == 0 and len(lon_name) == 0 and len(missed) >= 2 and len(data_name) == 0):
        # remove these dimensions from the missed variables
        i,j = var.dimensions[-2],var.dimensions[-1]
        if i in missed: missed.pop(missed.index(i))
        if j in missed: missed.pop(missed.index(j))
        i = grp.variables[i]
        j = grp.variables[j]
        if (np.issubdtype(i.dtype,np.integer) and
            np.issubdtype(j.dtype,np.integer)): shp = [len(i),len(j)]

    # Lat/lon might just be sizes
    if (len(lat_name) == 1 and len(lon_name) == 1):
        if not (lat_name[0] in grp.variables and lon_name[0] in grp.variables):
            shp = [len(grp.dimensions[lat_name[0]]),len(grp.dimensions[lon_name[0]])]

    # If these were sizes, then we need to find the correct 2D lat/lon arrays
    if shp is not None:

        # We want to remove any false positives we might find. I don't
        # want to consider variables which are 'bounds' or dimensions
        # of others, nor those that don't have the correct shape.
        bnds = [grp.variables[v].bounds for v in grp.variables if "bounds" in grp.variables[v].ncattrs()]
        dims = [v for v in grp.variables if (v in grp.dimensions)]
        poss = [v for v in grp.variables if (v not in dims and
                                             v not in bnds and
                                             np.allclose(shp,grp.variables[v].shape) if len(shp) == len(grp.variables[v].shape) else False)]
        lat_name = [name for name in poss if "lat" in name.lower()]
        lon_name = [name for name in poss if "lon" in name.lower()]
        
        # If still ambiguous, look inside the variable attributes for
        # the presence of the variable name to give further
        # preference.
        attrs = [str(var.getncattr(attr)) for attr in var.ncattrs()]
        if len(lat_name) == 0: raise ValueError("Unable to find values for the latitude dimension in %s" % (filename))
        if len(lat_name) > 1:
            tmp_name = [name for name in lat_name if np.any([name in attr for attr in attrs])]
            if len(tmp_name) > 0: lat_name = tmp_name
        if len(lon_name) == 0: raise ValueError("Unable to find values for the longitude dimension in %s" % (filename))
        if len(lon_name) > 1:
            tmp_name = [name for name in lon_name if np.any([name in attr for attr in attrs])]
            if len(tmp_name) > 0: lon_name = tmp_name

    # Lat dimension
    if len(lat_name) == 1:
        lat_name     = lat_name[0]
        lat_bnd_name = grp.variables[lat_name].bounds if (lat_name in grp.variables and
                                                          "bounds" in grp.variables[lat_name].ncattrs()) else None
        if lat_bnd_name not in grp.variables: lat_bnd_name = None
    elif len(lat_name) >= 1:
        raise ValueError("Ambiguous choice of values for the latitude dimension [%s] in %s" % (",".join(lat_name),filename))
    else:
        lat_name     = None
        lat_bnd_name = None

    # Lon dimension
    if len(lon_name) == 1:
        lon_name     = lon_name[0]
        lon_bnd_name = grp.variables[lon_name].bounds if (lon_name in grp.variables and
                                                          "bounds" in grp.variables[lon_name].ncattrs()) else None
        if lon_bnd_name not in grp.variables: lon_bnd_name = None
    elif len(lon_name) >= 1:
        raise ValueError("Ambiguous choice of values for the longitude dimension [%s] in %s" % (",".join(lon_name),filename))
    else:
        lon_name     = None
        lon_bnd_name = None

    # Data dimension
    if len(data_name) == 1:
        data_name     = data_name[0]
    elif len(data_name) >= 1:
        raise ValueError("Ambiguous choice of values for the data dimension [%s] in %s" % (",".join(data_name),filename))
    else:
        data_name     = None

    # The layered dimension is whatever is leftover since its name
    # could be many things
    if len(missed) == 1:
        depth_name = missed[0]
        depth_bnd_name = grp.variables[depth_name].bounds if (depth_name in grp.variables and
                                                              "bounds" in grp.variables[depth_name].ncattrs()) else None
        if depth_bnd_name not in grp.variables: depth_bnd_name = None
    elif len(missed) >= 1:
        raise ValueError("Ambiguous choice of values for the layered dimension [%s] in %s" % (",".join(missed),filename))
    else:
        depth_name     = None
        depth_bnd_name = None
    
    # Based on present values, get dimensions and bounds
    t       = None; t_bnd     = None
    lat     = None; lat_bnd   = None
    lon     = None; lon_bnd   = None
    depth   = None; depth_bnd = None
    data    = None;
    cbounds = None
<<<<<<< HEAD
    t,t_bnd,cbounds,begin,end = GetTime(var,t0=t0,tf=tf)
    if begin is None:
        v = var[...]
    else:
        v = var[begin:(end+1),...]
=======
>>>>>>> b0ffc20e
    if lat_name       is not None: lat       = grp.variables[lat_name]      [...]
    if lat_bnd_name   is not None: lat_bnd   = grp.variables[lat_bnd_name]  [...]
    if lon_name       is not None: lon       = grp.variables[lon_name]      [...]
    if lon_bnd_name   is not None: lon_bnd   = grp.variables[lon_bnd_name]  [...]
    if depth_name     is not None:
        dunit = None
        if "units" in grp.variables[depth_name].ncattrs(): dunit = grp.variables[depth_name].units
        depth = grp.variables[depth_name][...]
        if depth_bnd_name is not None:
            depth_bnd = grp.variables[depth_bnd_name][...]
        if dunit is not None:
<<<<<<< HEAD
            if not (Unit(dunit).is_convertible(Unit("m")) or Unit(dunit).is_convertible(Unit("Pa"))):
                raise ValueError("Units [%s] not compatible with [m,Pa] of the layered dimension [%s] in %s" % (dunit,depth_name,filename))
            if Unit(dunit).is_convertible(Unit("m")):
                depth = Unit(dunit).convert(depth,Unit("m"),inplace=True)
                if depth_bnd is not None:
                    depth_bnd = Unit(dunit).convert(depth_bnd,Unit("m"),inplace=True)
            if Unit(dunit).is_convertible(Unit("Pa")):
                # FIX: converts the pressure to meters, but assumes it
                # is coming from the atmosphere. This will be
                # problematic for ocean quantities.
                depth = Unit(dunit).convert(depth,Unit("Pa"),inplace=True)
                Pb = 101325.; Tb = 273.15; R  = 8.3144598; g  = 9.80665; M  = 0.0289644
                depth = -np.log(depth/Pb)*R*Tb/M/g
                if depth_bnd is not None:
                    depth_bnd = Unit(dunit).convert(depth_bnd,Unit("Pa"),inplace=True)
                    depth_bnd = -np.log(depth_bnd/Pb)*R*Tb/M/g
=======
            if not Units(dunit).equivalent(Units("m")):
                raise ValueError("Non-linear units [%s] of the layered dimension [%s] in %s" % (dunit,depth_name,filename))
            depth = Units.conform(depth,Units(dunit),Units("m"),inplace=True)
            if depth_bnd is not None:
                depth_bnd = Units.conform(depth_bnd,Units(dunit),Units("m"),inplace=True)                
>>>>>>> b0ffc20e
    if data_name      is not None:
        data = len(grp.dimensions[data_name])
        # if we have data sites, there may be lat/lon/depth data to
        # come along with them although not a dimension of the
        # variable
        for key in grp.variables.keys():
            if "lat" in key: lat_name = key
            if "lon" in key: lon_name = key
<<<<<<< HEAD
            if "altitude" in key: depth_name = key
        if lat_name   is not None: lat   = grp.variables[lat_name  ][...]
        if lon_name   is not None: lon   = grp.variables[lon_name  ][...]
        if depth_name is not None: depth = grp.variables[depth_name][...]
        if lat  .size != data: lat   = None
        if lon  .size != data: lon   = None
        if depth is not None:
            if depth.size != data: depth = None
=======
        if lat_name is not None: lat = grp.variables[lat_name][...]
        if lon_name is not None: lon = grp.variables[lon_name][...]
        if lat.size != data: lat = None
        if lon.size != data: lon = None

    # read in data array, roughly subset in time if bounds are
    # provided for added effciency
    if time_name is not None:

        DT = grp.variables[time_name]
        sub_day = False
        if DT.size > 1:
            if (DT[1]-DT[0]): sub_day = True

        if sub_day:
            t    = grp.variables[time_name]
            tbnd = grp.variables[time_bnd_name] if time_bnd_name is not None else None
            t,v  = _removeLeapDay(tbnd if tbnd is not None else t,
                                  var,calendar=t.calendar,datum=t.units,t0=t0,tf=tf)
            tbnd = np.vstack([t,np.hstack([t[1:],2*t[-1]-t[-2]])]).T
            t    = tbnd.mean(axis=1)
        else:
            if time_bnd_name is None:
                t       = ConvertCalendar(grp.variables[time_name])
            else:
                t,t_bnd = ConvertCalendar(grp.variables[time_name],grp.variables[time_bnd_name])
            if "climatology" in grp.variables[time_name].ncattrs():
                cbounds = grp.variables[grp.variables[time_name].climatology]
                if not np.allclose(cbounds.shape,[12,2]):
                    raise RuntimeError("ILAMB only supports annual cycle style climatologies")
            cbounds = np.round(cbounds[0,:]/365.+1850.)
            
            if (t0 is not None or tf is not None):
                begin = 0; end = t.size
                if t0 is not None: begin = max(t.searchsorted(t0)-1,begin)
                if tf is not None: end   = min(t.searchsorted(tf)+1,end)
                v = var[begin:end,...]
                t = t  [begin:end]
                if t_bnd is not None: t_bnd = t_bnd[begin:end,:]
                
    else: # not a time variable
        v = var[...]
>>>>>>> b0ffc20e

    # If lat and lon are 2D, then we will need to interpolate things
    if lat is not None and lon is not None:
        if lat.ndim == 2 and lon.ndim == 2:
            assert lat.shape == lon.shape
            
            # Create the grid
            res          = 1.0
            lat_bnds     = np.arange(round(lat.min(),0),
                                     round(lat.max(),0)+res/2.,res)
            lon_bnds     = np.arange(round(lon.min(),0),
                                     round(lon.max(),0)+res/2.,res)
            lats         = 0.5*(lat_bnds[:-1]+lat_bnds[1:])
            lons         = 0.5*(lon_bnds[:-1]+lon_bnds[1:])
            ilat,ilon    = ComputeIndexingArrays(lat,lon,lats,lons)
            r            = np.sqrt( (lat[ilat,ilon]-lats[:,np.newaxis])**2 +
                                    (lon[ilat,ilon]-lons[np.newaxis,:])**2 )
            v            = v[...,ilat,ilon]
            v            = np.ma.masked_array(v,mask=v.mask+(r>2*res))
            lat          = lats
            lon          = lons
            lat_bnd      = np.zeros((lat.size,2))
            lat_bnd[:,0] = lat_bnds[:-1]
            lat_bnd[:,1] = lat_bnds[+1:]
            lon_bnd      = lon_bnds
            lon_bnd      = np.zeros((lon.size,2))
            lon_bnd[:,0] = lon_bnds[:-1]
            lon_bnd[:,1] = lon_bnds[+1:]
            
    # handle incorrect or absent masking of arrays
    if type(v) != type(np.ma.empty(1)):
        mask = np.zeros(v.shape,dtype=int)
        if "_FillValue"    in var.ncattrs(): mask += (np.abs(v-var._FillValue   )<1e-12)
        if "missing_value" in var.ncattrs(): mask += (np.abs(v-var.missing_value)<1e-12)
        v = np.ma.masked_array(v,mask=mask,copy=False)

    if "units" in var.ncattrs():
        units = FixDumbUnits(var.units)
    else:
        units = "1"
    dset.close()
    
    return v,units,variable_name,t,t_bnd,lat,lat_bnd,lon,lon_bnd,depth,depth_bnd,cbounds,data
        
def Score(var,normalizer):
    """Remaps a normalized variable to the interval [0,1].

    Parameters
    ----------
    var : ILAMB.Variable.Variable
        The variable to normalize, usually represents an error of some sort
    normalizer : ILAMB.Variable.Variable
        The variable by which we normalize 
    """
    from Variable import Variable
    name = var.name.replace("bias","bias_score")
    name =     name.replace("diff","diff_score")
    name =     name.replace("rmse","rmse_score")
    name =     name.replace("iav" ,"iav_score")
    np.seterr(over='ignore',under='ignore')
    data = np.exp(-np.abs(var.data/normalizer.data))
    data[data<1e-16] = 0.
    np.seterr(over='raise',under='raise')
    return Variable(name  = name,
                    data  = data,
                    unit  = "1",
                    ndata = var.ndata,
                    lat   = var.lat, lat_bnds = var.lat_bnds,
                    lon   = var.lon, lon_bnds = var.lon_bnds,
                    area  = var.area)

def ComposeSpatialGrids(var1,var2):
    """Creates a grid which conforms the boundaries of both variables.
    
    This routine takes the union of the latitude and longitude
    cell boundaries of both grids and returns a new set of
    latitudes and longitudes which represent cell centers of the
    new grid.
    
    Parameters
    ----------
    var1,var2 : ILAMB.Variable.Variable
        The two variables for which we wish to find a common grid
    
    Returns
    -------
    lat : numpy.ndarray
        a 1D array of latitudes of cell centroids
    lon : numpy.ndarray
        a 1D array of longitudes of cell centroids
    """
    if not var1.spatial: il.NotSpatialVariable()
    if not var2.spatial: il.NotSpatialVariable()
    def _make_bnds(x):
        bnds       = np.zeros(x.size+1)
        bnds[1:-1] = 0.5*(x[1:]+x[:-1])
        bnds[ 0]   = max(x[ 0]-0.5*(x[ 1]-x[ 0]),-180)
        bnds[-1]   = min(x[-1]+0.5*(x[-1]-x[-2]),+180)
        return bnds
    lat1_bnd = _make_bnds(var1.lat)
    lon1_bnd = _make_bnds(var1.lon)
    lat2_bnd = _make_bnds(var2.lat)
    lon2_bnd = _make_bnds(var2.lon)
    lat_bnd  = np.hstack((lat1_bnd,lat2_bnd)); lat_bnd.sort(); lat_bnd = np.unique(lat_bnd)
    lon_bnd  = np.hstack((lon1_bnd,lon2_bnd)); lon_bnd.sort(); lon_bnd = np.unique(lon_bnd)
    lat      = 0.5*(lat_bnd[1:]+lat_bnd[:-1])
    lon      = 0.5*(lon_bnd[1:]+lon_bnd[:-1])
    return lat,lon

def ScoreSeasonalCycle(phase_shift):
    """Computes the seasonal cycle score from the phase shift.

    Possible remove this function as we do not compute other score
    components via a ilamblib function.
    """
    from Variable import Variable
    return Variable(data  = (1+np.cos(np.abs(phase_shift.data)/365*2*np.pi))*0.5,
                    unit  = "1",
                    name  = phase_shift.name.replace("phase_shift","phase_shift_score"),
                    ndata = phase_shift.ndata,
                    lat   = phase_shift.lat, lat_bnds = phase_shift.lat_bnds,
                    lon   = phase_shift.lon, lon_bnds = phase_shift.lon_bnds,
                    area  = phase_shift.area)

def _composeGrids(v1,v2):
    lat_bnds = np.unique(np.hstack([v1.lat_bnds.flatten(),v2.lat_bnds.flatten()]))
    lon_bnds = np.unique(np.hstack([v1.lon_bnds.flatten(),v2.lon_bnds.flatten()]))
    lat_bnds = lat_bnds[(lat_bnds>=- 90)*(lat_bnds<=+ 90)]
    lon_bnds = lon_bnds[(lon_bnds>=-180)*(lon_bnds<=+180)]
    lat_bnds = np.vstack([lat_bnds[:-1],lat_bnds[+1:]]).T
    lon_bnds = np.vstack([lon_bnds[:-1],lon_bnds[+1:]]).T
    lat      = lat_bnds.mean(axis=1)
    lon      = lon_bnds.mean(axis=1)
    return lat,lon,lat_bnds,lon_bnds

def AnalysisMeanStateSites(ref,com,**keywords):
    """Perform a mean state analysis.

    This mean state analysis examines the model mean state in space
    and time. We compute the mean variable value over the time period
    at each spatial cell or data site as appropriate, as well as the
    bias and RMSE relative to the observational variable. We will
    output maps of the period mean values and bias. For each spatial
    cell or data site we also estimate the phase of the variable by
    finding the mean time of year when the maximum occurs and the
    phase shift by computing the difference in phase with respect to
    the observational variable. In the spatial dimension, we compute a
    spatial mean for each of the desired regions and an average annual
    cycle.    

    Parameters
    ----------
    obs : ILAMB.Variable.Variable
        the observational (reference) variable
    mod : ILAMB.Variable.Variable
        the model (comparison) variable
    regions : list of str, optional
        the regions overwhich to apply the analysis
    dataset : netCDF4.Dataset, optional
        a open dataset in write mode for caching the results of the
        analysis which pertain to the model
    benchmark_dataset : netCDF4.Dataset, optional
        a open dataset in write mode for caching the results of the
        analysis which pertain to the observations
    space_mean : bool, optional
        disable to compute sums of the variable over space instead of
        mean values
    table_unit : str, optional
        the unit to use when displaying output in tables on the HTML page
    plots_unit : str, optional
        the unit to use when displaying output on plots on the HTML page

    """

    from Variable import Variable
    regions           = keywords.get("regions"          ,["global"])
    dataset           = keywords.get("dataset"          ,None)
    benchmark_dataset = keywords.get("benchmark_dataset",None)
    space_mean        = keywords.get("space_mean"       ,True)
    table_unit        = keywords.get("table_unit"       ,None)
    plot_unit         = keywords.get("plot_unit"        ,None)
    mass_weighting    = keywords.get("mass_weighting"   ,False)
    skip_rmse         = keywords.get("skip_rmse"        ,False)
    skip_iav          = keywords.get("skip_iav"         ,False)
    skip_cycle        = keywords.get("skip_cycle"       ,False)
    ILAMBregions      = Regions()
    spatial           = False
    normalizer        = None
    
    # Only study the annual cycle if it makes sense
    if    not ref.monthly: skip_cycle = True
    if ref.time.size < 12: skip_cycle = True
    if skip_rmse         : skip_iav   = True
    
    if spatial:
        lat,lon,lat_bnds,lon_bnds = _composeGrids(ref,com)
        REF = ref.interpolate(lat=lat,lon=lon,lat_bnds=lat_bnds,lon_bnds=lon_bnds)
        COM = com.interpolate(lat=lat,lon=lon,lat_bnds=lat_bnds,lon_bnds=lon_bnds)
        
    # We find the mean values over the time period on the original
    # grid/datasites of each dataset
    ref_timeint = ref.integrateInTime(mean=True)
    com_timeint = com.integrateInTime(mean=True)
    if spatial:
        
        REF_timeint = REF.integrateInTime(mean=True)
        COM_timeint = COM.integrateInTime(mean=True)

        # Masks 
        ref_mask    = REF_timeint.data.mask
        com_mask    = COM_timeint.data.mask
        ref_and_com = (ref_mask == False) * (com_mask == False)
        ref_not_com = (ref_mask == False) * (com_mask == True )
        com_not_ref = (ref_mask == True ) * (com_mask == False)        
        ref_and_COM = Variable(name = "ref_and_COM", unit = ref.unit,
                               data = np.ma.masked_array(COM_timeint.data,mask=(ref_and_com==False)),
                               lat  = lat, lat_bnds = lat_bnds,
                               lon  = lon, lon_bnds = lon_bnds,
                               area = COM_timeint.area)
        COM_not_ref = Variable(name = "COM_not_ref", unit = ref.unit,
                               data = np.ma.masked_array(COM_timeint.data,mask=(com_not_ref==False)),
                               lat  = lat, lat_bnds = lat_bnds,
                               lon  = lon, lon_bnds = lon_bnds,
                               area = COM_timeint.area)
        REF_and_com = Variable(name = "REF_and_com", unit = REF.unit,
                               data = np.ma.masked_array(REF_timeint.data,mask=(ref_and_com==False)),
                               lat  = lat, lat_bnds = lat_bnds,
                               lon  = lon, lon_bnds = lon_bnds,
                               area = REF_timeint.area)
        REF_not_com = Variable(name = "REF_not_com", unit = REF.unit,
                               data = np.ma.masked_array(REF_timeint.data,mask=(ref_not_com==False)),
                               lat  = lat, lat_bnds = lat_bnds,
                               lon  = lon, lon_bnds = lon_bnds,
                               area = REF_timeint.area)
        
        # Apply intersection mask
        REF.data.mask += np.ones(REF.time.size,dtype=bool)[:,np.newaxis,np.newaxis] * (ref_and_com==False)
        COM.data.mask += np.ones(COM.time.size,dtype=bool)[:,np.newaxis,np.newaxis] * (ref_and_com==False)
        REF_timeint.data.mask = (ref_and_com==False)
        COM_timeint.data.mask = (ref_and_com==False)
        
    else:
        
        REF         = ref
        COM         = com
        REF_timeint = ref_timeint
        COM_timeint = com_timeint
    if mass_weighting: normalizer = REF_timeint.data
    
    # Compute the bias, RMSE, and RMS maps using the interpolated
    # quantities
    bias = REF_timeint.bias(COM_timeint)
    cREF = Variable(name = "centralized %s" % REF.name, unit = REF.unit,
                    data = np.ma.masked_array(REF.data-REF_timeint.data[np.newaxis,...],mask=REF.data.mask),
                    time = REF.time, time_bnds = REF.time_bnds,
                    lat  = REF.lat , lat_bnds  = REF.lat_bnds,
                    lon  = REF.lon , lon_bnds  = REF.lon_bnds,
                    area = REF.area, ndata     = REF.ndata)   
    crms = cREF.rms ()
    bias_score_map = Score(bias,crms)
    if spatial:
        bias_score_map.data.mask = (ref_and_com==False) # for some reason I need to explicitly force the mask
    if not skip_rmse:
        cCOM = Variable(name = "centralized %s" % COM.name, unit = COM.unit,
                        data = np.ma.masked_array(COM.data-COM_timeint.data[np.newaxis,...],mask=COM.data.mask),
                        time = COM.time, time_bnds = COM.time_bnds,
                        lat  = COM.lat , lat_bnds  = COM.lat_bnds,
                        lon  = COM.lon , lon_bnds  = COM.lon_bnds,
                        area = COM.area, ndata     = COM.ndata)
        rmse  =  REF.rmse( COM)
        crmse = cREF.rmse(cCOM)
        rmse_score_map = Score(crmse,crms)
    if not skip_iav:
        ref_iav = Variable(name = "centralized %s" % ref.name, unit = ref.unit,
                           data = np.ma.masked_array(ref.data-ref_timeint.data[np.newaxis,...],mask=ref.data.mask),
                           time = ref.time, time_bnds = ref.time_bnds,
                           lat  = ref.lat , lat_bnds  = ref.lat_bnds,
                           lon  = ref.lon , lon_bnds  = ref.lon_bnds,
                           area = ref.area, ndata     = ref.ndata).rms()
        com_iav = Variable(name = "centralized %s" % com.name, unit = com.unit,
                           data = np.ma.masked_array(com.data-com_timeint.data[np.newaxis,...],mask=com.data.mask),
                           time = com.time, time_bnds = com.time_bnds,
                           lat  = com.lat , lat_bnds  = com.lat_bnds,
                           lon  = com.lon , lon_bnds  = com.lon_bnds,
                           area = com.area, ndata     = com.ndata).rms()
        REF_iav = Variable(name = "centralized %s" % REF.name, unit = REF.unit,
                           data = np.ma.masked_array(REF.data-REF_timeint.data[np.newaxis,...],mask=REF.data.mask),
                           time = REF.time, time_bnds = REF.time_bnds,
                           lat  = REF.lat , lat_bnds  = REF.lat_bnds,
                           lon  = REF.lon , lon_bnds  = REF.lon_bnds,
                           area = REF.area, ndata     = REF.ndata).rms()
        COM_iav = Variable(name = "centralized %s" % COM.name, unit = COM.unit,
                           data = np.ma.masked_array(COM.data-COM_timeint.data[np.newaxis,...],mask=COM.data.mask),
                           time = COM.time, time_bnds = COM.time_bnds,
                           lat  = COM.lat , lat_bnds  = COM.lat_bnds,
                           lon  = COM.lon , lon_bnds  = COM.lon_bnds,
                           area = COM.area, ndata     = COM.ndata).rms()
        iav_score_map = Score(Variable(name = "diff %s" % REF.name, unit = REF.unit,
                                       data = (COM_iav.data-REF_iav.data),
                                       lat  = REF.lat , lat_bnds  = REF.lat_bnds,
                                       lon  = REF.lon , lon_bnds  = REF.lon_bnds,
                                       area = REF.area, ndata     = REF.ndata),
                              REF_iav)
        
    # The phase shift comes from the interpolated quantities
    if not skip_cycle:
        ref_cycle       = REF.annualCycle()
        com_cycle       = COM.annualCycle()
        ref_maxt_map    = ref_cycle.timeOfExtrema(etype="max")
        com_maxt_map    = com_cycle.timeOfExtrema(etype="max")
        shift_map       = ref_maxt_map.phaseShift(com_maxt_map)
        shift_score_map = ScoreSeasonalCycle(shift_map)
        shift_map.data /= 30.; shift_map.unit = "months"
    
    # Scalars
    ref_period_mean = {}; ref_spaceint = {}; ref_mean_cycle = {}; ref_dtcycle = {}
    com_period_mean = {}; com_spaceint = {}; com_mean_cycle = {}; com_dtcycle = {}
    bias_val  = {}; bias_score = {}; rmse_val = {}; rmse_score = {}
    space_std = {}; space_cor  = {}; sd_score = {}; shift = {}; shift_score = {}; iav_score = {}
    ref_union_mean = {}; ref_comp_mean = {}
    com_union_mean = {}; com_comp_mean = {}
    for region in regions:
        if spatial:
            ref_period_mean[region] = ref_timeint    .integrateInSpace(region=region,mean=space_mean)
            ref_union_mean [region] = REF_and_com    .integrateInSpace(region=region,mean=space_mean)
            com_union_mean [region] = ref_and_COM    .integrateInSpace(region=region,mean=space_mean)
            ref_comp_mean  [region] = REF_not_com    .integrateInSpace(region=region,mean=space_mean)
            com_comp_mean  [region] = COM_not_ref    .integrateInSpace(region=region,mean=space_mean)
            ref_spaceint   [region] = REF            .integrateInSpace(region=region,mean=True)
            com_period_mean[region] = com_timeint    .integrateInSpace(region=region,mean=space_mean)
            com_spaceint   [region] = COM            .integrateInSpace(region=region,mean=True)
            bias_val       [region] = bias           .integrateInSpace(region=region,mean=True)
            bias_score     [region] = bias_score_map .integrateInSpace(region=region,mean=True,weight=normalizer)
            if not skip_cycle:
                ref_mean_cycle[region] = ref_cycle   .integrateInSpace(region=region,mean=True)
                ref_dtcycle   [region] = deepcopy(ref_mean_cycle[region])
                ref_dtcycle   [region].data -= ref_mean_cycle[region].data.mean()
                com_mean_cycle[region] = com_cycle  .integrateInSpace(region=region,mean=True)
                com_dtcycle   [region] = deepcopy(com_mean_cycle[region])
                com_dtcycle   [region].data -= com_mean_cycle[region].data.mean()        
                shift         [region] = shift_map      .integrateInSpace(region=region,mean=True,intabs=True)
                shift_score   [region] = shift_score_map.integrateInSpace(region=region,mean=True,weight=normalizer)           
            if not skip_rmse:
                rmse_val   [region] = rmse           .integrateInSpace(region=region,mean=True)
                rmse_score [region] = rmse_score_map .integrateInSpace(region=region,mean=True,weight=normalizer)
            if not skip_iav:
                iav_score  [region] = iav_score_map .integrateInSpace(region=region,mean=True,weight=normalizer)
            space_std[region],space_cor[region],sd_score[region] = REF_timeint.spatialDistribution(COM_timeint,region=region)
        else:
            ref_period_mean[region] = ref_timeint    .siteStats(region=region)
            ref_spaceint   [region] = ref            .siteStats(region=region)            
            com_period_mean[region] = com_timeint    .siteStats(region=region)
            com_spaceint   [region] = com            .siteStats(region=region)
            bias_val       [region] = bias           .siteStats(region=region)
            bias_score     [region] = bias_score_map .siteStats(region=region,weight=normalizer)
            if not skip_cycle:
                ref_mean_cycle [region] = ref_cycle  .siteStats(region=region)
                ref_dtcycle    [region] = deepcopy(ref_mean_cycle[region])
                ref_dtcycle    [region].data -= ref_mean_cycle[region].data.mean()
                com_mean_cycle [region] = com_cycle  .siteStats(region=region)
                com_dtcycle    [region] = deepcopy(com_mean_cycle[region])
                com_dtcycle    [region].data -= com_mean_cycle[region].data.mean()
                shift          [region] = shift_map  .siteStats(region=region,intabs=True)
                shift_score    [region] = shift_score_map.siteStats(region=region,weight=normalizer)
            if not skip_rmse:
                rmse_val   [region] = rmse           .siteStats(region=region)
                rmse_score [region] = rmse_score_map .siteStats(region=region,weight=normalizer)
            if not skip_iav:
                iav_score  [region] = iav_score_map .siteStats(region=region,weight=normalizer)
                
        ref_period_mean[region].name = "Period Mean (original grids) %s" % (region)
        ref_spaceint   [region].name = "spaceint_of_%s_over_%s"        % (ref.name,region)
        com_period_mean[region].name = "Period Mean (original grids) %s" % (region)
        com_spaceint   [region].name = "spaceint_of_%s_over_%s"        % (ref.name,region)
        bias_val       [region].name = "Bias %s"                       % (region)
        bias_score     [region].name = "Bias Score %s"                 % (region)
        if not skip_rmse:
            rmse_val   [region].name = "RMSE %s"                       % (region)
            rmse_score [region].name = "RMSE Score %s"                 % (region)
        if not skip_iav:
            iav_score  [region].name = "Interannual Variability Score %s" % (region)
        if not skip_cycle:
            ref_mean_cycle[region].name = "cycle_of_%s_over_%s"           % (ref.name,region)
            ref_dtcycle   [region].name = "dtcycle_of_%s_over_%s"         % (ref.name,region)
            com_mean_cycle[region].name = "cycle_of_%s_over_%s"           % (ref.name,region)
            com_dtcycle   [region].name = "dtcycle_of_%s_over_%s"         % (ref.name,region)
            shift         [region].name = "Phase Shift %s"                % (region)
            shift_score   [region].name = "Seasonal Cycle Score %s"       % (region)
        if spatial:
            ref_union_mean[region].name = "Benchmark Period Mean (intersection) %s" % (region)
            com_union_mean[region].name = "Model Period Mean (intersection) %s"     % (region)        
            ref_comp_mean [region].name = "Benchmark Period Mean (complement) %s"   % (region)
            com_comp_mean [region].name = "Model Period Mean (complement) %s"       % (region)        
            sd_score      [region].name = "Spatial Distribution Score %s"           % (region)
        
    # Unit conversions
    def _convert(var,unit):
        if type(var) == type({}):
            for key in var.keys(): var[key].convert(unit)
        else:
            var.convert(unit)

    if table_unit is not None:
        for var in [ref_period_mean,com_period_mean,ref_union_mean,com_union_mean,ref_comp_mean,com_comp_mean]:
            _convert(var,table_unit)
    if plot_unit is not None:
        plot_vars = [com_timeint,ref_timeint,bias,com_spaceint,ref_spaceint,bias_val]
        if not skip_rmse:  plot_vars += [rmse,rmse_val]
        if not skip_cycle: plot_vars += [com_mean_cycle,ref_mean_cycle,com_dtcycle,ref_dtcycle]
        if not skip_iav:   plot_vars += [com_iav]
        for var in plot_vars: _convert(var,plot_unit)
            
    # Rename and optionally dump out information to netCDF4 files
    com_timeint    .name = "timeint_of_%s"        % ref.name
    bias           .name = "bias_map_of_%s"       % ref.name
    bias_score_map .name = "biasscore_map_of_%s"  % ref.name
    
    out_vars = [com_period_mean,
                ref_union_mean,
                com_union_mean,
                ref_comp_mean,
                com_comp_mean,
                com_timeint,
                com_mean_cycle,
                com_dtcycle,
                bias,
                bias_score_map,
                bias_val,
                bias_score,
                shift,
                shift_score]
    if com_spaceint[com_spaceint.keys()[0]].data.size > 1: out_vars.append(com_spaceint)
    if not skip_cycle:
        com_maxt_map   .name = "phase_map_of_%s"      % ref.name
        shift_map      .name = "shift_map_of_%s"      % ref.name
        shift_score_map.name = "shiftscore_map_of_%s" % ref.name
        out_vars.append(com_maxt_map)
        out_vars.append(shift_map)
        out_vars.append(shift_score_map)
    if not skip_rmse:
        rmse          .name = "rmse_map_of_%s"       % ref.name
        rmse_score_map.name = "rmsescore_map_of_%s"  % ref.name
        out_vars.append(rmse)
        out_vars.append(rmse_score_map)
        out_vars.append(rmse_val)
        out_vars.append(rmse_score)
    if not skip_iav:
        com_iav.name       = "iav_map_of_%s" % ref.name
        iav_score_map.name = "iavscore_map_of_%s"  % ref.name
        out_vars.append(com_iav)
        out_vars.append(iav_score_map)
        out_vars.append(iav_score)
    if dataset is not None:
        for var in out_vars:
            if type(var) == type({}):
                for key in var.keys(): var[key].toNetCDF4(dataset,group="MeanState")
            else:
                var.toNetCDF4(dataset,group="MeanState")
    for key in sd_score.keys():
        sd_score[key].toNetCDF4(dataset,group="MeanState",
                                attributes={"std":space_std[key].data,
                                            "R"  :space_cor[key].data})
        
    # Rename and optionally dump out information to netCDF4 files
    out_vars = [ref_period_mean,ref_timeint]
    if ref_spaceint[ref_spaceint.keys()[0]].data.size > 1: out_vars.append(ref_spaceint)
    ref_timeint .name = "timeint_of_%s"        % ref.name
    if not skip_cycle:
        ref_maxt_map.name = "phase_map_of_%s"      % ref.name
        out_vars += [ref_maxt_map,ref_mean_cycle,ref_dtcycle]
    if not skip_iav:
        ref_iav.name      = "iav_map_of_%s" % ref.name
        out_vars.append(ref_iav)
    if benchmark_dataset is not None:
        for var in out_vars:
            if type(var) == type({}):
                for key in var.keys(): var[key].toNetCDF4(benchmark_dataset,group="MeanState")
            else:
                var.toNetCDF4(benchmark_dataset,group="MeanState")
                
    return 
    
        
def AnalysisMeanStateSpace(ref,com,**keywords):
    """Perform a mean state analysis.

    This mean state analysis examines the model mean state in space
    and time. We compute the mean variable value over the time period
    at each spatial cell or data site as appropriate, as well as the
    bias and RMSE relative to the observational variable. We will
    output maps of the period mean values and bias. For each spatial
    cell or data site we also estimate the phase of the variable by
    finding the mean time of year when the maximum occurs and the
    phase shift by computing the difference in phase with respect to
    the observational variable. In the spatial dimension, we compute a
    spatial mean for each of the desired regions and an average annual
    cycle.    

    Parameters
    ----------
    obs : ILAMB.Variable.Variable
        the observational (reference) variable
    mod : ILAMB.Variable.Variable
        the model (comparison) variable
    regions : list of str, optional
        the regions overwhich to apply the analysis
    dataset : netCDF4.Dataset, optional
        a open dataset in write mode for caching the results of the
        analysis which pertain to the model
    benchmark_dataset : netCDF4.Dataset, optional
        a open dataset in write mode for caching the results of the
        analysis which pertain to the observations
    space_mean : bool, optional
        disable to compute sums of the variable over space instead of
        mean values
    table_unit : str, optional
        the unit to use when displaying output in tables on the HTML page
    plots_unit : str, optional
        the unit to use when displaying output on plots on the HTML page

    """
    from Variable import Variable
    regions           = keywords.get("regions"          ,["global"])
    dataset           = keywords.get("dataset"          ,None)
    benchmark_dataset = keywords.get("benchmark_dataset",None)
    space_mean        = keywords.get("space_mean"       ,True)
    table_unit        = keywords.get("table_unit"       ,None)
    plot_unit         = keywords.get("plot_unit"        ,None)
    mass_weighting    = keywords.get("mass_weighting"   ,False)
    skip_rmse         = keywords.get("skip_rmse"        ,False)
    skip_iav          = keywords.get("skip_iav"         ,False)
    skip_cycle        = keywords.get("skip_cycle"       ,False)
    ref_timeint       = keywords.get("ref_timeint"      ,None)
    com_timeint       = keywords.get("com_timeint"      ,None)
    ILAMBregions      = Regions()
    spatial           = ref.spatial

    # Convert str types to booleans
    if type(skip_rmse) == type(""):
        skip_rmse = (skip_rmse.lower() == "true")
    if type(skip_iav ) == type(""):
        skip_iav  = (skip_iav .lower() == "true")
    if type(skip_cycle) == type(""):
        skip_cycle = (skip_cycle.lower() == "true")
    
    # Check if we need to skip parts of the analysis
    if not ref.monthly   : skip_cycle = True
    if ref.time.size < 12: skip_cycle = True
    if ref.time.size == 1: skip_rmse  = True
    if skip_rmse         : skip_iav   = True        
    name = ref.name

    # Interpolate both reference and comparison to a grid composed of
    # their cell breaks
    ref.convert(plot_unit)
    com.convert(plot_unit)
    lat,lon,lat_bnds,lon_bnds = _composeGrids(ref,com)
    REF   = ref.interpolate(lat=lat,lon=lon,lat_bnds=lat_bnds,lon_bnds=lon_bnds)
    COM   = com.interpolate(lat=lat,lon=lon,lat_bnds=lat_bnds,lon_bnds=lon_bnds)
    unit  = REF.unit
    area  = REF.area
    ndata = REF.ndata

    # Find the mean values over the time period
    if ref_timeint is None:
        ref_timeint = ref.integrateInTime(mean=True).convert(plot_unit)
        REF_timeint = REF.integrateInTime(mean=True).convert(plot_unit)
    else:
        ref_timeint.convert(plot_unit)
        REF_timeint = ref_timeint.interpolate(lat=lat,lon=lon,lat_bnds=lat_bnds,lon_bnds=lon_bnds)
    if com_timeint is None:
        com_timeint = com.integrateInTime(mean=True).convert(plot_unit)
        COM_timeint = COM.integrateInTime(mean=True).convert(plot_unit)
    else:
        com_timeint.convert(plot_unit)
        COM_timeint = com_timeint.interpolate(lat=lat,lon=lon,lat_bnds=lat_bnds,lon_bnds=lon_bnds)        
    normalizer  = REF_timeint.data if mass_weighting else None

    # Report period mean values over all possible representations of
    # land
    ref_and_com = (REF_timeint.data.mask == False) * (COM_timeint.data.mask == False)
    ref_not_com = (REF_timeint.data.mask == False) * (COM_timeint.data.mask == True )
    com_not_ref = (REF_timeint.data.mask == True ) * (COM_timeint.data.mask == False)
    if benchmark_dataset is not None:

        ref_timeint.name = "timeint_of_%s" % name
        ref_timeint.toNetCDF4(benchmark_dataset,group="MeanState")
        for region in regions:

            # reference period mean on original grid
            ref_period_mean = ref_timeint.integrateInSpace(region=region,mean=space_mean).convert(table_unit)
            ref_period_mean.name = "Period Mean (original grids) %s" % region
            ref_period_mean.toNetCDF4(benchmark_dataset,group="MeanState")

    if dataset is not None:

        com_timeint.name = "timeint_of_%s" % name
        com_timeint.toNetCDF4(dataset,group="MeanState")
        for region in regions:

            # reference period mean on intersection of land
            ref_union_mean = Variable(name = "REF_and_com", unit = REF_timeint.unit,
                                      data = np.ma.masked_array(REF_timeint.data,mask=(ref_and_com==False)),
                                      lat  = lat, lat_bnds = lat_bnds, lon  = lon, lon_bnds = lon_bnds,
                                      area = REF_timeint.area).integrateInSpace(region=region,mean=space_mean).convert(table_unit)
            ref_union_mean.name = "Benchmark Period Mean (intersection) %s" % region
            ref_union_mean.toNetCDF4(dataset,group="MeanState")

            # reference period mean on complement of land
            ref_comp_mean = Variable(name = "REF_not_com", unit = REF_timeint.unit,
                                     data = np.ma.masked_array(REF_timeint.data,mask=(ref_not_com==False)),
                                     lat  = lat, lat_bnds = lat_bnds, lon  = lon, lon_bnds = lon_bnds,
                                     area = REF_timeint.area).integrateInSpace(region=region,mean=space_mean).convert(table_unit)
            ref_comp_mean.name = "Benchmark Period Mean (complement) %s" % region
            ref_comp_mean.toNetCDF4(dataset,group="MeanState")

            # comparison period mean on original grid
            com_period_mean = com_timeint.integrateInSpace(region=region,mean=space_mean).convert(table_unit)
            com_period_mean.name = "Period Mean (original grids) %s" % region
            com_period_mean.toNetCDF4(dataset,group="MeanState")

            # comparison period mean on intersection of land
            com_union_mean = Variable(name = "ref_and_COM", unit = COM_timeint.unit,
                                      data = np.ma.masked_array(COM_timeint.data,mask=(ref_and_com==False)),
                                      lat  = lat, lat_bnds = lat_bnds, lon  = lon, lon_bnds = lon_bnds,
                                      area = COM_timeint.area).integrateInSpace(region=region,mean=space_mean).convert(table_unit)
            com_union_mean.name = "Model Period Mean (intersection) %s" % region
            com_union_mean.toNetCDF4(dataset,group="MeanState")

            # comparison period mean on complement of land
            com_comp_mean = Variable(name = "COM_not_ref", unit = COM_timeint.unit,
                                     data = np.ma.masked_array(COM_timeint.data,mask=(com_not_ref==False)),
                                     lat  = lat, lat_bnds = lat_bnds, lon  = lon, lon_bnds = lon_bnds,
                                     area = COM_timeint.area).integrateInSpace(region=region,mean=space_mean).convert(table_unit)
            com_comp_mean.name = "Model Period Mean (complement) %s" % region
            com_comp_mean.toNetCDF4(dataset,group="MeanState")
            
    # Now that we are done reporting on the intersection / complement,
    # set all masks to the intersection
    REF.data.mask += np.ones(REF.time.size,dtype=bool)[:,np.newaxis,np.newaxis] * (ref_and_com==False)
    COM.data.mask += np.ones(COM.time.size,dtype=bool)[:,np.newaxis,np.newaxis] * (ref_and_com==False)
    REF_timeint.data.mask = (ref_and_com==False)
    COM_timeint.data.mask = (ref_and_com==False)
    if mass_weighting: normalizer.mask = (ref_and_com==False)

    # Spatial Distribution: scalars and scores
    if dataset is not None:
        for region in regions:
            space_std,space_cor,sd_score = REF_timeint.spatialDistribution(COM_timeint,region=region)
            sd_score.name = "Spatial Distribution Score %s" % region
            sd_score.toNetCDF4(dataset,group="MeanState",
                               attributes={"std":space_std.data,
                                           "R"  :space_cor.data})
    
    # Cycle: maps, scalars, and scores
    if not skip_cycle:
        ref_cycle         = REF.annualCycle()
        ref_maxt_map      = ref_cycle.timeOfExtrema(etype="max")
        ref_maxt_map.name = "phase_map_of_%s" % name
        com_cycle         = COM.annualCycle()
        com_maxt_map      = com_cycle.timeOfExtrema(etype="max")
        com_maxt_map.name = "phase_map_of_%s" % name
        shift_map         = ref_maxt_map.phaseShift(com_maxt_map)
        shift_map.name    = "shift_map_of_%s" % name
        shift_score_map   = ScoreSeasonalCycle(shift_map)
        shift_score_map.name  = "shiftscore_map_of_%s" % name
        shift_map.data   /= 30.; shift_map.unit = "months"        
        if benchmark_dataset is not None:
            ref_maxt_map.toNetCDF4(benchmark_dataset,group="MeanState")
            for region in regions:
                ref_mean_cycle      = ref_cycle.integrateInSpace(region=region,mean=True)
                ref_mean_cycle.name = "cycle_of_%s_over_%s" % (name,region)
                ref_mean_cycle.toNetCDF4(benchmark_dataset,group="MeanState")
                ref_dtcycle       = deepcopy(ref_mean_cycle)
                ref_dtcycle.data -= ref_mean_cycle.data.mean()
                ref_dtcycle.name  = "dtcycle_of_%s_over_%s" % (name,region)
                ref_dtcycle.toNetCDF4(benchmark_dataset,group="MeanState")
        if dataset is not None:
            com_maxt_map.toNetCDF4(dataset,group="MeanState")
            shift_map      .toNetCDF4(dataset,group="MeanState")
            shift_score_map.toNetCDF4(dataset,group="MeanState")
            for region in regions:
                com_mean_cycle      = com_cycle.integrateInSpace(region=region,mean=True)
                com_mean_cycle.name = "cycle_of_%s_over_%s" % (name,region)
                com_mean_cycle.toNetCDF4(dataset,group="MeanState")
                com_dtcycle       = deepcopy(com_mean_cycle)
                com_dtcycle.data -= com_mean_cycle.data.mean()
                com_dtcycle.name  = "dtcycle_of_%s_over_%s" % (name,region)
                com_dtcycle.toNetCDF4(dataset,group="MeanState")
                shift       = shift_map.integrateInSpace(region=region,mean=True,intabs=True)
                shift_score = shift_score_map.integrateInSpace(region=region,mean=True,weight=normalizer) 
                shift      .name = "Phase Shift %s" % region
                shift      .toNetCDF4(dataset,group="MeanState")
                shift_score.name = "Seasonal Cycle Score %s" % region
                shift_score.toNetCDF4(dataset,group="MeanState")
                
        del shift_map,shift_score_map

        # IAV: maps, scalars, scores
        if not skip_iav:
            REF_iav = Variable(data = np.ma.masked_array(REF.data-ref_cycle.data[ref_cycle.time.searchsorted(REF.time % 365),...],mask=REF.data.mask),
                               unit = unit,
                               time = REF.time, time_bnds = REF.time_bnds,
                               lat  = lat, lat_bnds = lat_bnds, lon = lon, lon_bnds = lon_bnds,
                               area = REF.area, ndata = REF.ndata).rms()
            COM_iav = Variable(data = np.ma.masked_array(COM.data-com_cycle.data[com_cycle.time.searchsorted(COM.time % 365),...],mask=COM.data.mask),
                               unit = unit,
                               time = COM.time, time_bnds = COM.time_bnds,
                               lat  = lat, lat_bnds = lat_bnds, lon = lon, lon_bnds = lon_bnds,
                               area = COM.area, ndata = COM.ndata).rms()
            iav_score_map = Score(Variable(name = "diff %s" % name, unit = unit,
                                           data = (COM_iav.data-REF_iav.data),
                                           lat  = lat, lat_bnds = lat_bnds, lon = lon, lon_bnds = lon_bnds,
                                           area = area, ndata = ndata),
                                  REF_iav)
            if benchmark_dataset is not None:
                REF_iav.name = "iav_map_of_%s" % name
                REF_iav.toNetCDF4(benchmark_dataset,group="MeanState")
            if dataset is not None:
                COM_iav.name = "iav_map_of_%s" % name
                COM_iav.toNetCDF4(dataset,group="MeanState")
                iav_score_map.name = "iavscore_map_of_%s"  % name
                iav_score_map.toNetCDF4(dataset,group="MeanState")
                for region in regions:
                    iav_score = iav_score_map.integrateInSpace(region=region,mean=True,weight=normalizer)
                    iav_score.name = "Interannual Variability Score %s" % region
                    iav_score.toNetCDF4(dataset,group="MeanState")
            del ref_cycle,com_cycle,REF_iav,COM_iav,iav_score_map
        
    # Bias: maps, scalars, and scores
    bias = REF_timeint.bias(COM_timeint).convert(plot_unit)
    cREF = Variable(name = "centralized %s" % name, unit = REF.unit,
                    data = np.ma.masked_array(REF.data-REF_timeint.data[np.newaxis,...],mask=REF.data.mask),
                    time = REF.time, time_bnds = REF.time_bnds, ndata = REF.ndata,
                    lat  = lat, lat_bnds = lat_bnds, lon = lon, lon_bnds = lon_bnds, area = REF.area).convert(plot_unit)
    REF_std = cREF.rms()
    if skip_rmse: del cREF
    bias_score_map = Score(bias,REF_std if REF.time.size > 1 else REF_timeint)
    bias_score_map.data.mask = (ref_and_com==False) # for some reason I need to explicitly force the mask
    if dataset is not None:
        bias.name = "bias_map_of_%s" % name
        bias.toNetCDF4(dataset,group="MeanState")
        bias_score_map.name = "biasscore_map_of_%s" % name
        bias_score_map.toNetCDF4(dataset,group="MeanState")
        for region in regions:
            bias_val = bias.integrateInSpace(region=region,mean=True).convert(plot_unit)
            bias_val.name = "Bias %s" % region
            bias_val.toNetCDF4(dataset,group="MeanState")
            bias_score = bias_score_map.integrateInSpace(region=region,mean=True,weight=normalizer)
            bias_score.name = "Bias Score %s" % region
            bias_score.toNetCDF4(dataset,group="MeanState")
    del bias,bias_score_map

    # Spatial mean: plots
    if REF.time.size > 1:
        if benchmark_dataset is not None:
            for region in regions:
                ref_spaceint = REF.integrateInSpace(region=region,mean=True)
                ref_spaceint.name = "spaceint_of_%s_over_%s" % (name,region)
                ref_spaceint.toNetCDF4(benchmark_dataset,group="MeanState")
        if dataset is not None:
            for region in regions:
                com_spaceint = COM.integrateInSpace(region=region,mean=True)
                com_spaceint.name = "spaceint_of_%s_over_%s" % (name,region)
                com_spaceint.toNetCDF4(dataset,group="MeanState")
 
    # RMSE: maps, scalars, and scores
    if not skip_rmse:
        rmse = REF.rmse(COM).convert(plot_unit)
        del REF
        cCOM = Variable(name = "centralized %s" % name, unit = unit,
                        data = np.ma.masked_array(COM.data-COM_timeint.data[np.newaxis,...],mask=COM.data.mask),
                        time = COM.time, time_bnds = COM.time_bnds,
                        lat  = lat, lat_bnds = lat_bnds, lon = lon, lon_bnds = lon_bnds,
                        area = COM.area, ndata = COM.ndata).convert(plot_unit)
        del COM
        crmse = cREF.rmse(cCOM).convert(plot_unit)
        del cREF,cCOM
        rmse_score_map = Score(crmse,REF_std)
        if dataset is not None:
            rmse.name = "rmse_map_of_%s" % name
            rmse.toNetCDF4(dataset,group="MeanState")
            rmse_score_map.name = "rmsescore_map_of_%s" % name
            rmse_score_map.toNetCDF4(dataset,group="MeanState")
            for region in regions:
                rmse_val = rmse.integrateInSpace(region=region,mean=True).convert(plot_unit)
                rmse_val.name = "RMSE %s" % region
                rmse_val.toNetCDF4(dataset,group="MeanState")
                rmse_score = rmse_score_map.integrateInSpace(region=region,mean=True,weight=normalizer)
                rmse_score.name = "RMSE Score %s" % region
                rmse_score.toNetCDF4(dataset,group="MeanState")
        del rmse,crmse,rmse_score_map
               
    return 

def ClipTime(v,t0,tf):
    """Remove time from a variable based on input bounds.

    Parameters
    ----------
    v : ILAMB.Variable.Variable
        the variable to trim
    t0,tf : float
        the times at which to trim

    Returns
    -------
    vtrim : ILAMB.Variable.Variable
        the trimmed variable
    """
    begin = np.argmin(np.abs(v.time_bnds[:,0]-t0))
    end   = np.argmin(np.abs(v.time_bnds[:,1]-tf))
    if np.abs(v.time_bnds[begin,0]-t0) > 1e-6:
        while v.time_bnds[begin,0] > t0:
            begin    -= 1
            if begin <= 0:
                begin = 0
                break
    if np.abs(v.time_bnds[end,1]-tf) > 1e-6:
        while v.time_bnds[end,  1] < tf:
            end      += 1
            if end   >= v.time.size-1:
                end   = v.time.size-1
                break
    v.time      = v.time     [begin:(end+1)    ]
    v.time_bnds = v.time_bnds[begin:(end+1),...]
    v.data      = v.data     [begin:(end+1),...]
    return v
    
def MakeComparable(ref,com,**keywords):
    r"""Make two variables comparable.

    Given a reference variable and a comparison variable, make the two
    variables comparable or raise an exception explaining why they are
    not.

    Parameters
    ----------
    ref : ILAMB.Variable.Variable
        the reference variable object
    com : ILAMB.Variable.Variable
        the comparison variable object
    clip_ref : bool, optional
        enable in order to clip the reference variable time using the
        limits of the comparison variable (defult is False)
    mask_ref : bool, optional
        enable in order to mask the reference variable using an
        interpolation of the comparison variable (defult is False)
    eps : float, optional
        used to determine how close you can be to a specific time
        (expressed in days since 1-1-1850) and still be considered the
        same time (default is 30 minutes)
    window : float, optional
        specify to extend the averaging intervals (in days since
        1-1-1850) when a variable must be coarsened (default is 0)

    Returns
    -------
    ref : ILAMB.Variable.Variable
        the modified reference variable object
    com : ILAMB.Variable.Variable
        the modified comparison variable object

    """    
    # Process keywords
    clip_ref    = keywords.get("clip_ref" ,False)
    mask_ref    = keywords.get("mask_ref" ,False)
    eps         = keywords.get("eps"      ,30./60./24.)
    window      = keywords.get("window"   ,0.)
    extents     = keywords.get("extents"  ,np.asarray([[-90.,+90.],[-180.,+180.]]))
    logstring   = keywords.get("logstring","")
    prune_sites = keywords.get("prune_sites",False)
    allow_diff_times = keywords.get("allow_diff_times",False)
    
    # If one variable is temporal, then they both must be
    if ref.temporal != com.temporal:
        msg  = "%s Datasets are not uniformly temporal: " % logstring
        msg += "reference = %s, comparison = %s" % (ref.temporal,com.temporal)
        logger.debug(msg)
        raise VarsNotComparable()

    # If the reference is spatial, the comparison must be
    if ref.spatial and not com.spatial:
        ref  = ref.extractDatasites(com.lat,com.lon)
        msg  = "%s The reference dataset is spatial but the comparison is site-based. " % logstring
        msg += "Extracted %s sites from the reference to match the comparison." % ref.ndata
        logger.info(msg)

    # If the reference is layered, the comparison must be
    if ref.layered and not com.layered:
        if ref.depth.size == 1:
            com.layered    = True
            com.depth      = ref.depth
            com.depth_bnds = ref.depth_bnds
            shp            = list(com.data.shape)
            insert         = 0
            if com.temporal: insert = 1
            shp.insert(insert,1)
            com.data       = com.data.reshape(shp)
        else:
            msg  = "%s Datasets are not uniformly layered: " % logstring
            msg += "reference = %s, comparison = %s" % (ref.layered,com.layered)
            logger.debug(msg)
            raise NotLayeredVariable()
        
    # If the reference represents observation sites, extract them from
    # the comparison
    if ref.ndata is not None and com.spatial: com = com.extractDatasites(ref.lat,ref.lon)

    # If both variables represent observations sites, make sure you
    # have the same number of sites and that they represent the same
    # location. Note this is after the above extraction so at this
    # point the ndata field of both variables should be equal.
    if (prune_sites) and (ref.ndata is not None) and (com.ndata is not None):
        deps = 1.0
        
        # prune the reference
        r    = np.sqrt((ref.lat[:,np.newaxis]-com.lat)**2+(ref.lon[:,np.newaxis]-com.lon)**2)
        rind = r.argmin(axis=0)
        rind = rind[np.where(r[rind,range(com.ndata)]<deps)]
        ref.lat = ref.lat[rind]; ref.lon = ref.lon[rind]; ref.data = ref.data[...,rind]
        msg  = "%s Pruned %d sites from the reference and " % (logstring,ref.ndata-ref.lat.size)
        ref.ndata = ref.lat.size
        
        # prune the comparison
        r    = np.sqrt((com.lat[:,np.newaxis]-ref.lat)**2+(com.lon[:,np.newaxis]-ref.lon)**2)
        rind = r.argmin(axis=0)
        rind = rind[np.where(r[rind,range(ref.ndata)]<deps)]
        com.lat = com.lat[rind]; com.lon = com.lon[rind]; com.data = com.data[...,rind]
        msg += "%d sites from the comparison." % (com.ndata-com.lat.size)
        com.ndata = com.lat.size
        logger.info(msg)
    else:
        if ref.ndata != com.ndata:
            msg  = "%s One or both datasets are understood as site data but differ in number of sites: " % logstring
            msg += "reference = %d, comparison = %d" % (ref.ndata,com.ndata)
            logger.debug(msg)
            raise VarsNotComparable()
    if ref.ndata is not None:
        if not (np.allclose(ref.lat,com.lat) or np.allclose(ref.lon,com.lon)):
            msg  = "%s Datasets represent sites, but the locations are different: " % logstring
            msg += "maximum difference lat = %.f, lon = %.f" % (np.abs((ref.lat-com.lat)).max(),
                                                                np.abs((ref.lon-com.lon)).max())
            logger.debug(msg)
            raise VarsNotComparable()

    # If the datasets are both spatial, ensure that both represent the
    # same spatial area and trim the datasets if not.
    if ref.spatial and com.spatial:

        lat_bnds = (max(ref.lat_bnds[ 0,0],com.lat_bnds[ 0,0],extents[0,0]),
                    min(ref.lat_bnds[-1,1],com.lat_bnds[-1,1],extents[0,1]))
        lon_bnds = (max(ref.lon_bnds[ 0,0],com.lon_bnds[ 0,0],extents[1,0]),
                    min(ref.lon_bnds[-1,1],com.lon_bnds[-1,1],extents[1,1]))

        # Clip reference
        diff     = np.abs([ref.lat_bnds[[0,-1],[0,1]]-lat_bnds,
                           ref.lon_bnds[[0,-1],[0,1]]-lon_bnds])
        if diff.sum() >= 5.:
            shp0 = np.asarray(np.copy(ref.data.shape),dtype=int)
            ref.trim(lat=lat_bnds,lon=lon_bnds)
            shp  = np.asarray(np.copy(ref.data.shape),dtype=int)
            msg  = "%s Spatial data was clipped from the reference: " % logstring
            msg += " before: %s" % (shp0)
            msg +=  " after: %s" % (shp )
            logger.info(msg)

        # Clip comparison
        diff     = np.abs([com.lat_bnds[[0,-1],[0,1]]-lat_bnds,
                           com.lon_bnds[[0,-1],[0,1]]-lon_bnds])
        if diff.sum() >= 5.:
            shp0 = np.asarray(np.copy(com.data.shape),dtype=int)
            com.trim(lat=lat_bnds,lon=lon_bnds)
            shp  = np.asarray(np.copy(com.data.shape),dtype=int)
            msg  = "%s Spatial data was clipped from the comparison: " % logstring
            msg += " before: %s" % (shp0)
            msg +=  " after: %s" % (shp )
            logger.info(msg)
            
        
    if ref.temporal:

        # If the reference time scale is significantly larger than the
        # comparison, coarsen the comparison
        if np.log10(ref.dt/com.dt) > 0.5:
            com = com.coarsenInTime(ref.time_bnds,window=window)
            
        # Time bounds of the reference dataset
        t0  = ref.time_bnds[ 0,0]
        tf  = ref.time_bnds[-1,1]

        # Find the comparison time range which fully encompasses the reference
        com = ClipTime(com,t0,tf)
        
        if clip_ref:

            # We will clip the reference dataset too
            t0  = max(t0,com.time_bnds[ 0,0])
            tf  = min(tf,com.time_bnds[-1,1])
            ref = ref.trim(t=[t0,tf])

        else:
            
            # The comparison dataset needs to fully cover the reference in time
            if (com.time_bnds[ 0,0] > (t0+eps) or
                com.time_bnds[-1,1] < (tf-eps)):
                msg  = "%s Comparison dataset does not cover the time frame of the reference: " % logstring
                msg += " t0: %.16e <= %.16e (%s)" % (com.time_bnds[0, 0],t0+eps,com.time_bnds[0, 0] <= (t0+eps))
                msg += " tf: %.16e >= %.16e (%s)" % (com.time_bnds[1,-1],tf-eps,com.time_bnds[1,-1] >= (tf-eps))
                logger.debug(msg)
                raise VarsNotComparable()

        # Check that we now are on the same time intervals
<<<<<<< HEAD
        if ref.time.size != com.time.size:
            msg  = "%s Datasets have differing numbers of time intervals: " % logstring
            msg += "reference = %d, comparison = %d" % (ref.time.size,com.time.size)
            logger.debug(msg)
            raise VarsNotComparable()
        if not np.allclose(ref.time_bnds,com.time_bnds,atol=0.75*ref.dt):
            msg  = "%s Datasets are defined at different times" % logstring
            logger.debug(msg)
            raise VarsNotComparable()
=======
        if not allow_diff_times:
            if ref.time.size != com.time.size:
                msg  = "%s Datasets have differing numbers of time intervals: " % logstring
                msg += "reference = %d, comparison = %d" % (ref.time.size,com.time.size)
                logger.debug(msg)
                raise VarsNotComparable()        
            if not np.allclose(ref.time_bnds,com.time_bnds,atol=0.75*ref.dt):
                msg  = "%s Datasets are defined at different times" % logstring
                logger.debug(msg)
                raise VarsNotComparable()
>>>>>>> b0ffc20e

    if ref.layered:

        # Try to resolve if the layers from the two quantities are
        # different
        if ref.depth.size == com.depth.size == 1:
            ref = ref.integrateInDepth(mean = True) 
            com = com.integrateInDepth(mean = True) 
        elif ref.depth.size != com.depth.size:
            # Compute the mean values from the comparison over the
            # layer breaks of the reference.
            if ref.depth.size == 1 and com.depth.size > 1:
                com = com.integrateInDepth(z0=ref.depth_bnds[ 0,0],
                                           zf=ref.depth_bnds[-1,1],
                                           mean = True)
                ref = ref.integrateInDepth(mean = True) # just removing the depth dimension         
        else:
            if not np.allclose(ref.depth,com.depth):
                msg  = "%s Datasets have a different layering scheme" % logstring
                logger.debug(msg)
                raise VarsNotComparable()

    # Convert the comparison to the units of the reference
    com = com.convert(ref.unit)
    
    return ref,com


def CombineVariables(V):
    """Combines a list of variables into a single variable.

    This routine is intended to be used to merge variables when
    separate moments in time are scattered over several files.

    Parameters
    ----------
    V : list of ILAMB.Variable.Variable
        a list of variables to merge into a single variable
    
    Returns
    -------
    v : ILAMB.Variable.Variable
        the merged variable
    """
    from Variable import Variable
    
    # checks on data
    assert type(V) == type([])
    for v in V: assert v.temporal
    if len(V) == 1: return V[0]
    
    # Put list in order by initial time
    V.sort(key=lambda v: v.time[0])

    # Check the beginning and ends times for monotonicity
    nV  = len(V)
    t0  = np.zeros(nV)
    tf  = np.zeros(nV)
    nt  = np.zeros(nV,dtype=int)
    ind = [0]
    for i,v in enumerate(V):
        t0[i] = v.time[ 0]
        tf[i] = v.time[-1]
        nt[i] = v.time.size
        ind.append(nt[:(i+1)].sum())

    # Checks on monotonicity
    if (((t0[1:]-t0[:-1]).min() < 0) or
        ((tf[1:]-tf[:-1]).min() < 0) or
        ((t0[1:]-tf[:-1]).min() < 0)):
        msg = "[MonotonicityError]"
        for i in range(nV):
            err = ""
            if i > 0     :
                err += "" if t0[i]   > tf[i-1] else "*"
                err += "" if t0[i]   > t0[i-1] else "*"
            if i < (nV-1):
                err += "" if tf[i+1] > t0[i  ] else "*"                
                err += "" if tf[i+1] > tf[i  ] else "*"                
            msg  += "\n  %2d: t = [%.3f, %.3f] %s" % (i,t0[i],tf[i],err)
        logger.debug(msg)
        raise MonotonicityError()
    
    # Assemble the data
    shp       = (nt.sum(),)+V[0].data.shape[1:]
    time      = np.zeros(shp[0])
    time_bnds = np.zeros((shp[0],2))
    data      = np.zeros(shp)
    mask      = np.zeros(shp,dtype=bool)
    for i,v in enumerate(V):
        time     [ind[i]:ind[i+1]]     = v.time
        time_bnds[ind[i]:ind[i+1],...] = v.time_bnds
        data     [ind[i]:ind[i+1],...] = v.data
        mask     [ind[i]:ind[i+1],...] = v.data.mask

    # If assembled from single slice files and no time bounds were
    # provided, they will not be reflective of true bounds here. If
    # any dt's are 0, make time_bounds none and recompute in the
    # constructor.
    if np.any((time_bnds[:,1]-time_bnds[:,0])<1e-12): time_bnds = None
    
    v = V[0]
    return Variable(data       = np.ma.masked_array(data,mask=mask),
                    unit       = v.unit,
                    name       = v.name,
                    time       = time,
                    time_bnds  = time_bnds,
                    depth      = v.depth,
                    depth_bnds = v.depth_bnds,
                    lat        = v.lat,
                    lat_bnds   = v.lat_bnds,
                    lon        = v.lon,
                    lon_bnds   = v.lon_bnds,
                    area       = v.area,
                    ndata      = v.ndata)

def ConvertBoundsTypes(x):
    y = None
    if x.ndim == 2:
        y = np.zeros(x.shape[0]+1)
        y[:-1] = x[ :, 0]
        y[ -1] = x[-1,-1]
    if x.ndim == 1:
        y = np.zeros((x.shape[0]-1,2))
        y[:,0] = x[:-1]
        y[:,1] = x[+1:]
    return y
        
def LandLinInterMissingValues(mdata):
    land = np.any(mdata.mask,axis=0)==False
    data = np.ma.masked_array(mdata)
    data.data[data.mask] = 0.
    data.fill_value      = 0.
    data = data.data
    land = land.astype(int)
    smooth               = data*land[np.newaxis,...]
    suml                 = np.copy(land)
    smooth[:,1:-1,1:-1] += data[:, :-2, :-2]*land[np.newaxis, :-2, :-2]
    suml  [  1:-1,1:-1] +=                   land[            :-2, :-2]
    smooth[:,1:-1,1:-1] += data[:, :-2,1:-1]*land[np.newaxis, :-2,1:-1]
    suml  [  1:-1,1:-1] +=                   land[            :-2,1:-1]
    smooth[:,1:-1,1:-1] += data[:, :-2, +2:]*land[np.newaxis, :-2, +2:]
    suml  [  1:-1,1:-1] +=                   land[            :-2, +2:]
    smooth[:,1:-1,1:-1] += data[:,1:-1, :-2]*land[np.newaxis,1:-1, :-2]
    suml  [  1:-1,1:-1] +=                   land[           1:-1, :-2]
    smooth[:,1:-1,1:-1] += data[:,1:-1, +2:]*land[np.newaxis,1:-1, +2:]
    suml  [  1:-1,1:-1] +=                   land[           1:-1, +2:]
    smooth[:,1:-1,1:-1] += data[:, +2:, :-2]*land[np.newaxis, +2:, :-2]
    suml  [  1:-1,1:-1] +=                   land[            +2:, :-2]
    smooth[:,1:-1,1:-1] += data[:, +2:,1:-1]*land[np.newaxis, +2:,1:-1]
    suml  [  1:-1,1:-1] +=                   land[            +2:,1:-1]
    smooth[:,1:-1,1:-1] += data[:, +2:, +2:]*land[np.newaxis, +2:, +2:]
    suml  [  1:-1,1:-1] +=                   land[            +2:, +2:]
    smooth /= suml.clip(1)
    smooth  = (mdata.mask==True)*smooth + (mdata.mask==False)*mdata.data
    return smooth

              
class FileContextManager():

    def __init__(self,master,mod_results,obs_results):
        
        self.master       = master
        self.mod_results  = mod_results
        self.obs_results  = obs_results
        self.mod_dset     = None
        self.obs_dset     = None
        
    def __enter__(self):

        # Open the file on entering, both if you are the master
        self.mod_dset                 = Dataset(self.mod_results,mode="w")
        if self.master: self.obs_dset = Dataset(self.obs_results,mode="w")
        return self
    
    def __exit__(self, exc_type, exc_value, traceback):

        # Always close the file(s) on exit
        self.mod_dset.close()
        if self.master: self.obs_dset.close()

        # If an exception occurred, also remove the files
        if exc_type is not None:
            os.system("rm -f %s" % self.mod_results)

        <|MERGE_RESOLUTION|>--- conflicted
+++ resolved
@@ -77,22 +77,12 @@
                                 "none"]: unit = "1"
     # Remove the C which so often is used to mean carbon but actually means coulomb
     tokens = re.findall(r"[\w']+", unit)
-<<<<<<< HEAD
-    for token in tokens:
-        if token.endswith("C"):
-            try:
-                u = Unit(token[:-1])
-            except:
-                continue
-            if u.is_convertible(Unit("g")): unit = unit.replace(token,token[:-1])
-=======
     for i,token in enumerate(tokens):
         if token.endswith("C"):
             if Units(token[:-1]).equivalent(Units("g")):
                 unit = unit.replace(token,token[:-1])
             elif (i > 0) and Units(tokens[i-1]).equivalent(Units("g")):
                 unit = unit.replace(" C","")
->>>>>>> b0ffc20e
     return unit
 
 def GenerateDistinctColors(N,saturation=0.67,value=0.67):
@@ -767,14 +757,11 @@
     depth   = None; depth_bnd = None
     data    = None;
     cbounds = None
-<<<<<<< HEAD
     t,t_bnd,cbounds,begin,end = GetTime(var,t0=t0,tf=tf)
     if begin is None:
         v = var[...]
     else:
         v = var[begin:(end+1),...]
-=======
->>>>>>> b0ffc20e
     if lat_name       is not None: lat       = grp.variables[lat_name]      [...]
     if lat_bnd_name   is not None: lat_bnd   = grp.variables[lat_bnd_name]  [...]
     if lon_name       is not None: lon       = grp.variables[lon_name]      [...]
@@ -786,7 +773,6 @@
         if depth_bnd_name is not None:
             depth_bnd = grp.variables[depth_bnd_name][...]
         if dunit is not None:
-<<<<<<< HEAD
             if not (Unit(dunit).is_convertible(Unit("m")) or Unit(dunit).is_convertible(Unit("Pa"))):
                 raise ValueError("Units [%s] not compatible with [m,Pa] of the layered dimension [%s] in %s" % (dunit,depth_name,filename))
             if Unit(dunit).is_convertible(Unit("m")):
@@ -803,13 +789,6 @@
                 if depth_bnd is not None:
                     depth_bnd = Unit(dunit).convert(depth_bnd,Unit("Pa"),inplace=True)
                     depth_bnd = -np.log(depth_bnd/Pb)*R*Tb/M/g
-=======
-            if not Units(dunit).equivalent(Units("m")):
-                raise ValueError("Non-linear units [%s] of the layered dimension [%s] in %s" % (dunit,depth_name,filename))
-            depth = Units.conform(depth,Units(dunit),Units("m"),inplace=True)
-            if depth_bnd is not None:
-                depth_bnd = Units.conform(depth_bnd,Units(dunit),Units("m"),inplace=True)                
->>>>>>> b0ffc20e
     if data_name      is not None:
         data = len(grp.dimensions[data_name])
         # if we have data sites, there may be lat/lon/depth data to
@@ -818,7 +797,6 @@
         for key in grp.variables.keys():
             if "lat" in key: lat_name = key
             if "lon" in key: lon_name = key
-<<<<<<< HEAD
             if "altitude" in key: depth_name = key
         if lat_name   is not None: lat   = grp.variables[lat_name  ][...]
         if lon_name   is not None: lon   = grp.variables[lon_name  ][...]
@@ -827,50 +805,6 @@
         if lon  .size != data: lon   = None
         if depth is not None:
             if depth.size != data: depth = None
-=======
-        if lat_name is not None: lat = grp.variables[lat_name][...]
-        if lon_name is not None: lon = grp.variables[lon_name][...]
-        if lat.size != data: lat = None
-        if lon.size != data: lon = None
-
-    # read in data array, roughly subset in time if bounds are
-    # provided for added effciency
-    if time_name is not None:
-
-        DT = grp.variables[time_name]
-        sub_day = False
-        if DT.size > 1:
-            if (DT[1]-DT[0]): sub_day = True
-
-        if sub_day:
-            t    = grp.variables[time_name]
-            tbnd = grp.variables[time_bnd_name] if time_bnd_name is not None else None
-            t,v  = _removeLeapDay(tbnd if tbnd is not None else t,
-                                  var,calendar=t.calendar,datum=t.units,t0=t0,tf=tf)
-            tbnd = np.vstack([t,np.hstack([t[1:],2*t[-1]-t[-2]])]).T
-            t    = tbnd.mean(axis=1)
-        else:
-            if time_bnd_name is None:
-                t       = ConvertCalendar(grp.variables[time_name])
-            else:
-                t,t_bnd = ConvertCalendar(grp.variables[time_name],grp.variables[time_bnd_name])
-            if "climatology" in grp.variables[time_name].ncattrs():
-                cbounds = grp.variables[grp.variables[time_name].climatology]
-                if not np.allclose(cbounds.shape,[12,2]):
-                    raise RuntimeError("ILAMB only supports annual cycle style climatologies")
-            cbounds = np.round(cbounds[0,:]/365.+1850.)
-            
-            if (t0 is not None or tf is not None):
-                begin = 0; end = t.size
-                if t0 is not None: begin = max(t.searchsorted(t0)-1,begin)
-                if tf is not None: end   = min(t.searchsorted(tf)+1,end)
-                v = var[begin:end,...]
-                t = t  [begin:end]
-                if t_bnd is not None: t_bnd = t_bnd[begin:end,:]
-                
-    else: # not a time variable
-        v = var[...]
->>>>>>> b0ffc20e
 
     # If lat and lon are 2D, then we will need to interpolate things
     if lat is not None and lon is not None:
@@ -1884,17 +1818,6 @@
                 raise VarsNotComparable()
 
         # Check that we now are on the same time intervals
-<<<<<<< HEAD
-        if ref.time.size != com.time.size:
-            msg  = "%s Datasets have differing numbers of time intervals: " % logstring
-            msg += "reference = %d, comparison = %d" % (ref.time.size,com.time.size)
-            logger.debug(msg)
-            raise VarsNotComparable()
-        if not np.allclose(ref.time_bnds,com.time_bnds,atol=0.75*ref.dt):
-            msg  = "%s Datasets are defined at different times" % logstring
-            logger.debug(msg)
-            raise VarsNotComparable()
-=======
         if not allow_diff_times:
             if ref.time.size != com.time.size:
                 msg  = "%s Datasets have differing numbers of time intervals: " % logstring
@@ -1905,7 +1828,6 @@
                 msg  = "%s Datasets are defined at different times" % logstring
                 logger.debug(msg)
                 raise VarsNotComparable()
->>>>>>> b0ffc20e
 
     if ref.layered:
 
