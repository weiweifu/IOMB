--- conflicted
+++ resolved
@@ -7,14 +7,9 @@
 from copy import deepcopy
 from mpi4py import MPI
 import numpy as np
-<<<<<<< HEAD
 import logging,re,os
-=======
-import logging,re
 import cftime as cf
-
 from pkg_resources import parse_version, get_distribution
->>>>>>> f51785d9
 
 logger = logging.getLogger("%i" % MPI.COMM_WORLD.rank)
 
@@ -691,26 +686,11 @@
     depth   = None; depth_bnd = None
     data    = None;
     cbounds = None
-<<<<<<< HEAD
-    if time_name is not None:
-        if time_bnd_name is None:
-            t       = ConvertCalendar(grp.variables[time_name])
-            t_bnd   = np.asarray([int(t[0]/365)*365 + bnd_months[mid_months.searchsorted(t % 365)  ],
-                                  int(t[0]/365)*365 + bnd_months[mid_months.searchsorted(t % 365)+1]],dtype=float).T
-        else:
-            t,t_bnd = ConvertCalendar(grp.variables[time_name],grp.variables[time_bnd_name])
-        if "climatology" in grp.variables[time_name].ncattrs():
-            cbounds = grp.variables[grp.variables[time_name].climatology]
-            if not np.allclose(cbounds.shape,[12,2]):
-                raise RuntimeError("ILAMB only supports annual cycle style climatologies")
-            cbounds = np.round(cbounds[0,:]/365.+1850.)
-=======
     t,t_bnd,cbounds,begin,end = GetTime(var,(t0 if t0 else -2147483648),(tf if tf else 2147483647))
     if begin is None:
         v = var[...]
     else:
         v = var[begin:(end+1),...]
->>>>>>> f51785d9
     if lat_name       is not None: lat       = grp.variables[lat_name]      [...]
     if lat_bnd_name   is not None: lat_bnd   = grp.variables[lat_bnd_name]  [...]
     if lon_name       is not None: lon       = grp.variables[lon_name]      [...]
