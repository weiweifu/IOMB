--- conflicted
+++ resolved
@@ -423,20 +423,6 @@
             head += """
           ['%s','<a href="%s_%s.nc" download>[-]</a>'""" % (model,self.cname,model)
             for region in regions:
-<<<<<<< HEAD
-                for header in data:
-                    value = ", null"
-                    if region == '':
-                        assert False
-                    else:
-                        if metrics[model].has_key(region):
-                            if header in metrics[model][region]:
-                                value = ",%.03f" % metrics[model][region][header].data
-                                value = value.lower().replace("nan","null")
-                    code += value
-            code += "],"
-        code += """
-=======
                 for metric in metrics:
                     add = ", null"
                     try:
@@ -447,7 +433,6 @@
                     head += add
             head += "],"
         head += """
->>>>>>> d67a84d7
         ]);"""
 
         n     = len(metrics)
@@ -546,23 +531,6 @@
   <head>"""
 
         code += """
-<<<<<<< HEAD
-    <link rel="stylesheet" href="https://code.jquery.com/mobile/1.4.5/jquery.mobile-1.4.5.min.css">
-    <script src="https://code.jquery.com/jquery-1.11.2.min.js"></script>
-    <script>
-      $(document).bind('mobileinit',function(){
-        $.mobile.changePage.defaults.changeHash = false;
-        $.mobile.hashListeningEnabled = false;
-        $.mobile.pushStateEnabled = false;
-      });
-    </script>
-    <script src="https://code.jquery.com/mobile/1.4.5/jquery.mobile-1.4.5.min.js"></script>"""
-
-        # Add Google table of metrics
-        code += self.generateMetricTable()
-
-        # Add a CSS style I will use for vertical labels
-=======
     <meta name="viewport" content="width=device-width, initial-scale=1">
     <link rel="stylesheet" href="https://code.jquery.com/mobile/1.4.5/jquery.mobile-1.4.5.min.css">
     <script src="https://code.jquery.com/jquery-1.11.3.min.js"></script>
@@ -573,7 +541,6 @@
             if page.metric_dict: code += page.metricTable()
             
         ### stick in css stuff here
->>>>>>> d67a84d7
         code += """
     <style type="text/css">
       .outer {
@@ -618,7 +585,7 @@
   </body>
 </html>"""
         return code
-    
+
 def RegisterCustomColormaps():
     """Adds the 'stoplight' and 'RdGn' colormaps to matplotlib's database
 
@@ -754,11 +721,7 @@
     np.seterr(invalid='ignore',under='ignore')
     Z    = (data-mean[:,np.newaxis])/std[:,np.newaxis]
     Z    = np.ma.masked_invalid(Z)
-<<<<<<< HEAD
-    np.seterr(invalid='warn')
-=======
     np.seterr(invalid='warn',under='raise')
->>>>>>> d67a84d7
     cmap = plt.get_cmap('RdGn')
     cmap.set_bad('k',bad)
     qc   = ax[1].pcolormesh(Z[::-1],cmap=cmap,vmin=-2,vmax=2,linewidth=0)
