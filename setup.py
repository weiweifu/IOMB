#!/usr/bin/env python
from setuptools import setup
from codecs import open
import subprocess
import os

<<<<<<< HEAD
VERSION    = '2.3.1'
=======
VERSION    = '2.4'
>>>>>>> e44104c2

def git_version():
    """
    Return the sha1 of local git HEAD as a string.
    """
    def _minimal_ext_cmd(cmd):
        # construct minimal environment
        env = {}
        for k in ['SYSTEMROOT', 'PATH', 'PYTHONPATH']:
            v = os.environ.get(k)
            if v is not None:
                env[k] = v
        # LANGUAGE is used on win32
        env['LANGUAGE'] = 'C'
        env['LANG'] = 'C'
        env['LC_ALL'] = 'C'
        out = subprocess.Popen(
            cmd,
            stdout=subprocess.PIPE,
            env=env
        ).communicate()[0]
        return out
    try:
        out = _minimal_ext_cmd(['git', 'rev-parse', 'HEAD'])
        git_revision = out.strip().decode('ascii')
    except OSError:
        git_revision = "unknown-git"
    return git_revision

def write_text(filename, text):
    try:
        with open(filename, 'w') as a:
            a.write(text)
    except Exception as e:
        print(e)
        
def write_version_py(filename=os.path.join('src/ILAMB', 'generated_version.py')):
    cnt = """
# THIS FILE IS GENERATED FROM ILAMB SETUP.PY
short_version = '%(version)s'
version = '%(version)s'
git_revision = '%(git_revision)s'
full_version = '%(version)s (%%(git_revision)s)' %% {
    'git_revision': git_revision}
release = %(isrelease)s
if not release:
    version = full_version
"""
    FULL_VERSION = VERSION
    if os.path.isdir('.git'):
        GIT_REVISION = git_version()
        ISRELEASED   = False
    else:
        GIT_REVISION = "RELEASE"
        ISRELEASED   = True

    FULL_VERSION += '.dev-' + GIT_REVISION
    text = cnt % {'version': VERSION,
                  'full_version': FULL_VERSION,
                  'git_revision': GIT_REVISION,
                  'isrelease': str(ISRELEASED)}
    write_text(filename, text)

    
here = os.path.abspath(os.path.dirname(__file__))
with open(os.path.join(here, 'README.rst'), encoding='utf-8') as f:
    long_description = f.read()

write_version_py()    
setup(
    name='ILAMB',
    version=VERSION,
    description='The International Land Model Benchmarking Package',
    long_description=long_description,
    url='https://bitbucket.org/ncollier/ilamb',
    author='Nathan Collier',
    author_email='nathaniel.collier@gmail.com',
    #license='MIT',
    classifiers=[
        'Development Status :: 5 - Production/Stable',
        'Intended Audience :: Science/Research',
        'Topic :: Scientific/Engineering',
        #'License :: OSI Approved :: MIT License',
        'Operating System :: MacOS',
        'Operating System :: POSIX',
        'Operating System :: POSIX :: Linux',
        'Programming Language :: Python :: 3',
    ],
    keywords=['benchmarking','earth system modeling','climate modeling','model intercomparison'],
    packages=['ILAMB'],
    package_dir={'ILAMB' : 'src/ILAMB'},
    package_data={'ILAMB' : ['data/*.cfg']},
    scripts=['bin/ilamb-run','bin/ilamb-fetch','bin/ilamb-mean','bin/ilamb-doctor','bin/ilamb-table'],
    install_requires=['numpy>=1.11.0',
                      'matplotlib>=1.4.3',
                      #'basemap>=1.0.7', # basemap is in pypi but broken, need to manually install
                      'netCDF4>=1.1.4',
                      'cf_units>=2.0.0',
                      'sympy>=0.7.6',
                      'mpi4py>=1.3.1',
                      'scipy>=0.9.0']
)<|MERGE_RESOLUTION|>--- conflicted
+++ resolved
@@ -4,11 +4,7 @@
 import subprocess
 import os
 
-<<<<<<< HEAD
-VERSION    = '2.3.1'
-=======
 VERSION    = '2.4'
->>>>>>> e44104c2
 
 def git_version():
     """
